// Copyright 2015 The Go Authors. All rights reserved.
// Use of this source code is governed by a BSD-style
// license that can be found in the LICENSE file.

package ssagen

import (
	"bufio"
	"bytes"
	"cmd/compile/internal/abi"
	"fmt"
	"go/constant"
	"html"
	"internal/buildcfg"
	"os"
	"path/filepath"
	"sort"
	"strings"

	"cmd/compile/internal/base"
	"cmd/compile/internal/ir"
	"cmd/compile/internal/liveness"
	"cmd/compile/internal/objw"
	"cmd/compile/internal/reflectdata"
	"cmd/compile/internal/ssa"
	"cmd/compile/internal/staticdata"
	"cmd/compile/internal/typecheck"
	"cmd/compile/internal/types"
	"cmd/internal/obj"
	"cmd/internal/obj/x86"
	"cmd/internal/objabi"
	"cmd/internal/src"
	"cmd/internal/sys"
)

var ssaConfig *ssa.Config
var ssaCaches []ssa.Cache

var ssaDump string     // early copy of $GOSSAFUNC; the func name to dump output for
var ssaDir string      // optional destination for ssa dump file
var ssaDumpStdout bool // whether to dump to stdout
var ssaDumpCFG string  // generate CFGs for these phases
const ssaDumpFile = "ssa.html"

// ssaDumpInlined holds all inlined functions when ssaDump contains a function name.
var ssaDumpInlined []*ir.Func

func DumpInline(fn *ir.Func) {
	if ssaDump != "" && ssaDump == ir.FuncName(fn) {
		ssaDumpInlined = append(ssaDumpInlined, fn)
	}
}

func InitEnv() {
	ssaDump = os.Getenv("GOSSAFUNC")
	ssaDir = os.Getenv("GOSSADIR")
	if ssaDump != "" {
		if strings.HasSuffix(ssaDump, "+") {
			ssaDump = ssaDump[:len(ssaDump)-1]
			ssaDumpStdout = true
		}
		spl := strings.Split(ssaDump, ":")
		if len(spl) > 1 {
			ssaDump = spl[0]
			ssaDumpCFG = spl[1]
		}
	}
}

func InitConfig() {
	types_ := ssa.NewTypes()

	if Arch.SoftFloat {
		softfloatInit()
	}

	// Generate a few pointer types that are uncommon in the frontend but common in the backend.
	// Caching is disabled in the backend, so generating these here avoids allocations.
	_ = types.NewPtr(types.Types[types.TINTER])                             // *interface{}
	_ = types.NewPtr(types.NewPtr(types.Types[types.TSTRING]))              // **string
	_ = types.NewPtr(types.NewSlice(types.Types[types.TINTER]))             // *[]interface{}
	_ = types.NewPtr(types.NewPtr(types.ByteType))                          // **byte
	_ = types.NewPtr(types.NewSlice(types.ByteType))                        // *[]byte
	_ = types.NewPtr(types.NewSlice(types.Types[types.TSTRING]))            // *[]string
	_ = types.NewPtr(types.NewPtr(types.NewPtr(types.Types[types.TUINT8]))) // ***uint8
	_ = types.NewPtr(types.Types[types.TINT16])                             // *int16
	_ = types.NewPtr(types.Types[types.TINT64])                             // *int64
	_ = types.NewPtr(types.ErrorType)                                       // *error
	types.NewPtrCacheEnabled = false
	ssaConfig = ssa.NewConfig(base.Ctxt.Arch.Name, *types_, base.Ctxt, base.Flag.N == 0)
	ssaConfig.SoftFloat = Arch.SoftFloat
	ssaConfig.Race = base.Flag.Race
	ssaCaches = make([]ssa.Cache, base.Flag.LowerC)

	// Set up some runtime functions we'll need to call.
	ir.Syms.AssertE2I = typecheck.LookupRuntimeFunc("assertE2I")
	ir.Syms.AssertE2I2 = typecheck.LookupRuntimeFunc("assertE2I2")
	ir.Syms.AssertI2I = typecheck.LookupRuntimeFunc("assertI2I")
	ir.Syms.AssertI2I2 = typecheck.LookupRuntimeFunc("assertI2I2")
	ir.Syms.Deferproc = typecheck.LookupRuntimeFunc("deferproc")
	ir.Syms.DeferprocStack = typecheck.LookupRuntimeFunc("deferprocStack")
	ir.Syms.Deferreturn = typecheck.LookupRuntimeFunc("deferreturn")
	ir.Syms.Duffcopy = typecheck.LookupRuntimeFunc("duffcopy")
	ir.Syms.Duffzero = typecheck.LookupRuntimeFunc("duffzero")
	ir.Syms.GCWriteBarrier = typecheck.LookupRuntimeFunc("gcWriteBarrier")
	ir.Syms.Goschedguarded = typecheck.LookupRuntimeFunc("goschedguarded")
	ir.Syms.Growslice = typecheck.LookupRuntimeFunc("growslice")
	ir.Syms.Msanread = typecheck.LookupRuntimeFunc("msanread")
	ir.Syms.Msanwrite = typecheck.LookupRuntimeFunc("msanwrite")
	ir.Syms.Msanmove = typecheck.LookupRuntimeFunc("msanmove")
	ir.Syms.Newobject = typecheck.LookupRuntimeFunc("newobject")
	ir.Syms.Newproc = typecheck.LookupRuntimeFunc("newproc")
	ir.Syms.Panicdivide = typecheck.LookupRuntimeFunc("panicdivide")
	ir.Syms.PanicdottypeE = typecheck.LookupRuntimeFunc("panicdottypeE")
	ir.Syms.PanicdottypeI = typecheck.LookupRuntimeFunc("panicdottypeI")
	ir.Syms.Panicnildottype = typecheck.LookupRuntimeFunc("panicnildottype")
	ir.Syms.Panicoverflow = typecheck.LookupRuntimeFunc("panicoverflow")
	ir.Syms.Panicshift = typecheck.LookupRuntimeFunc("panicshift")
	ir.Syms.Raceread = typecheck.LookupRuntimeFunc("raceread")
	ir.Syms.Racereadrange = typecheck.LookupRuntimeFunc("racereadrange")
	ir.Syms.Racewrite = typecheck.LookupRuntimeFunc("racewrite")
	ir.Syms.Racewriterange = typecheck.LookupRuntimeFunc("racewriterange")
	ir.Syms.X86HasPOPCNT = typecheck.LookupRuntimeVar("x86HasPOPCNT")       // bool
	ir.Syms.X86HasSSE41 = typecheck.LookupRuntimeVar("x86HasSSE41")         // bool
	ir.Syms.X86HasFMA = typecheck.LookupRuntimeVar("x86HasFMA")             // bool
	ir.Syms.ARMHasVFPv4 = typecheck.LookupRuntimeVar("armHasVFPv4")         // bool
	ir.Syms.ARM64HasATOMICS = typecheck.LookupRuntimeVar("arm64HasATOMICS") // bool
	ir.Syms.Staticuint64s = typecheck.LookupRuntimeVar("staticuint64s")
	ir.Syms.Typedmemclr = typecheck.LookupRuntimeFunc("typedmemclr")
	ir.Syms.Typedmemmove = typecheck.LookupRuntimeFunc("typedmemmove")
	ir.Syms.Udiv = typecheck.LookupRuntimeVar("udiv")                 // asm func with special ABI
	ir.Syms.WriteBarrier = typecheck.LookupRuntimeVar("writeBarrier") // struct { bool; ... }
	ir.Syms.Zerobase = typecheck.LookupRuntimeVar("zerobase")

	// asm funcs with special ABI
	if base.Ctxt.Arch.Name == "amd64" {
		GCWriteBarrierReg = map[int16]*obj.LSym{
			x86.REG_AX: typecheck.LookupRuntimeFunc("gcWriteBarrier"),
			x86.REG_CX: typecheck.LookupRuntimeFunc("gcWriteBarrierCX"),
			x86.REG_DX: typecheck.LookupRuntimeFunc("gcWriteBarrierDX"),
			x86.REG_BX: typecheck.LookupRuntimeFunc("gcWriteBarrierBX"),
			x86.REG_BP: typecheck.LookupRuntimeFunc("gcWriteBarrierBP"),
			x86.REG_SI: typecheck.LookupRuntimeFunc("gcWriteBarrierSI"),
			x86.REG_R8: typecheck.LookupRuntimeFunc("gcWriteBarrierR8"),
			x86.REG_R9: typecheck.LookupRuntimeFunc("gcWriteBarrierR9"),
		}
	}

	if Arch.LinkArch.Family == sys.Wasm {
		BoundsCheckFunc[ssa.BoundsIndex] = typecheck.LookupRuntimeFunc("goPanicIndex")
		BoundsCheckFunc[ssa.BoundsIndexU] = typecheck.LookupRuntimeFunc("goPanicIndexU")
		BoundsCheckFunc[ssa.BoundsSliceAlen] = typecheck.LookupRuntimeFunc("goPanicSliceAlen")
		BoundsCheckFunc[ssa.BoundsSliceAlenU] = typecheck.LookupRuntimeFunc("goPanicSliceAlenU")
		BoundsCheckFunc[ssa.BoundsSliceAcap] = typecheck.LookupRuntimeFunc("goPanicSliceAcap")
		BoundsCheckFunc[ssa.BoundsSliceAcapU] = typecheck.LookupRuntimeFunc("goPanicSliceAcapU")
		BoundsCheckFunc[ssa.BoundsSliceB] = typecheck.LookupRuntimeFunc("goPanicSliceB")
		BoundsCheckFunc[ssa.BoundsSliceBU] = typecheck.LookupRuntimeFunc("goPanicSliceBU")
		BoundsCheckFunc[ssa.BoundsSlice3Alen] = typecheck.LookupRuntimeFunc("goPanicSlice3Alen")
		BoundsCheckFunc[ssa.BoundsSlice3AlenU] = typecheck.LookupRuntimeFunc("goPanicSlice3AlenU")
		BoundsCheckFunc[ssa.BoundsSlice3Acap] = typecheck.LookupRuntimeFunc("goPanicSlice3Acap")
		BoundsCheckFunc[ssa.BoundsSlice3AcapU] = typecheck.LookupRuntimeFunc("goPanicSlice3AcapU")
		BoundsCheckFunc[ssa.BoundsSlice3B] = typecheck.LookupRuntimeFunc("goPanicSlice3B")
		BoundsCheckFunc[ssa.BoundsSlice3BU] = typecheck.LookupRuntimeFunc("goPanicSlice3BU")
		BoundsCheckFunc[ssa.BoundsSlice3C] = typecheck.LookupRuntimeFunc("goPanicSlice3C")
		BoundsCheckFunc[ssa.BoundsSlice3CU] = typecheck.LookupRuntimeFunc("goPanicSlice3CU")
		BoundsCheckFunc[ssa.BoundsConvert] = typecheck.LookupRuntimeFunc("goPanicSliceConvert")
	} else {
		BoundsCheckFunc[ssa.BoundsIndex] = typecheck.LookupRuntimeFunc("panicIndex")
		BoundsCheckFunc[ssa.BoundsIndexU] = typecheck.LookupRuntimeFunc("panicIndexU")
		BoundsCheckFunc[ssa.BoundsSliceAlen] = typecheck.LookupRuntimeFunc("panicSliceAlen")
		BoundsCheckFunc[ssa.BoundsSliceAlenU] = typecheck.LookupRuntimeFunc("panicSliceAlenU")
		BoundsCheckFunc[ssa.BoundsSliceAcap] = typecheck.LookupRuntimeFunc("panicSliceAcap")
		BoundsCheckFunc[ssa.BoundsSliceAcapU] = typecheck.LookupRuntimeFunc("panicSliceAcapU")
		BoundsCheckFunc[ssa.BoundsSliceB] = typecheck.LookupRuntimeFunc("panicSliceB")
		BoundsCheckFunc[ssa.BoundsSliceBU] = typecheck.LookupRuntimeFunc("panicSliceBU")
		BoundsCheckFunc[ssa.BoundsSlice3Alen] = typecheck.LookupRuntimeFunc("panicSlice3Alen")
		BoundsCheckFunc[ssa.BoundsSlice3AlenU] = typecheck.LookupRuntimeFunc("panicSlice3AlenU")
		BoundsCheckFunc[ssa.BoundsSlice3Acap] = typecheck.LookupRuntimeFunc("panicSlice3Acap")
		BoundsCheckFunc[ssa.BoundsSlice3AcapU] = typecheck.LookupRuntimeFunc("panicSlice3AcapU")
		BoundsCheckFunc[ssa.BoundsSlice3B] = typecheck.LookupRuntimeFunc("panicSlice3B")
		BoundsCheckFunc[ssa.BoundsSlice3BU] = typecheck.LookupRuntimeFunc("panicSlice3BU")
		BoundsCheckFunc[ssa.BoundsSlice3C] = typecheck.LookupRuntimeFunc("panicSlice3C")
		BoundsCheckFunc[ssa.BoundsSlice3CU] = typecheck.LookupRuntimeFunc("panicSlice3CU")
		BoundsCheckFunc[ssa.BoundsConvert] = typecheck.LookupRuntimeFunc("panicSliceConvert")
	}
	if Arch.LinkArch.PtrSize == 4 {
		ExtendCheckFunc[ssa.BoundsIndex] = typecheck.LookupRuntimeVar("panicExtendIndex")
		ExtendCheckFunc[ssa.BoundsIndexU] = typecheck.LookupRuntimeVar("panicExtendIndexU")
		ExtendCheckFunc[ssa.BoundsSliceAlen] = typecheck.LookupRuntimeVar("panicExtendSliceAlen")
		ExtendCheckFunc[ssa.BoundsSliceAlenU] = typecheck.LookupRuntimeVar("panicExtendSliceAlenU")
		ExtendCheckFunc[ssa.BoundsSliceAcap] = typecheck.LookupRuntimeVar("panicExtendSliceAcap")
		ExtendCheckFunc[ssa.BoundsSliceAcapU] = typecheck.LookupRuntimeVar("panicExtendSliceAcapU")
		ExtendCheckFunc[ssa.BoundsSliceB] = typecheck.LookupRuntimeVar("panicExtendSliceB")
		ExtendCheckFunc[ssa.BoundsSliceBU] = typecheck.LookupRuntimeVar("panicExtendSliceBU")
		ExtendCheckFunc[ssa.BoundsSlice3Alen] = typecheck.LookupRuntimeVar("panicExtendSlice3Alen")
		ExtendCheckFunc[ssa.BoundsSlice3AlenU] = typecheck.LookupRuntimeVar("panicExtendSlice3AlenU")
		ExtendCheckFunc[ssa.BoundsSlice3Acap] = typecheck.LookupRuntimeVar("panicExtendSlice3Acap")
		ExtendCheckFunc[ssa.BoundsSlice3AcapU] = typecheck.LookupRuntimeVar("panicExtendSlice3AcapU")
		ExtendCheckFunc[ssa.BoundsSlice3B] = typecheck.LookupRuntimeVar("panicExtendSlice3B")
		ExtendCheckFunc[ssa.BoundsSlice3BU] = typecheck.LookupRuntimeVar("panicExtendSlice3BU")
		ExtendCheckFunc[ssa.BoundsSlice3C] = typecheck.LookupRuntimeVar("panicExtendSlice3C")
		ExtendCheckFunc[ssa.BoundsSlice3CU] = typecheck.LookupRuntimeVar("panicExtendSlice3CU")
	}

	// Wasm (all asm funcs with special ABIs)
	ir.Syms.WasmMove = typecheck.LookupRuntimeVar("wasmMove")
	ir.Syms.WasmZero = typecheck.LookupRuntimeVar("wasmZero")
	ir.Syms.WasmDiv = typecheck.LookupRuntimeVar("wasmDiv")
	ir.Syms.WasmTruncS = typecheck.LookupRuntimeVar("wasmTruncS")
	ir.Syms.WasmTruncU = typecheck.LookupRuntimeVar("wasmTruncU")
	ir.Syms.SigPanic = typecheck.LookupRuntimeFunc("sigpanic")
}

// AbiForBodylessFuncStackMap returns the ABI for a bodyless function's stack map.
// This is not necessarily the ABI used to call it.
// Currently (1.17 dev) such a stack map is always ABI0;
// any ABI wrapper that is present is nosplit, hence a precise
// stack map is not needed there (the parameters survive only long
// enough to call the wrapped assembly function).
// This always returns a freshly copied ABI.
func AbiForBodylessFuncStackMap(fn *ir.Func) *abi.ABIConfig {
	return ssaConfig.ABI0.Copy() // No idea what races will result, be safe
}

// These are disabled but remain ready for use in case they are needed for the next regabi port.
// TODO if they are not needed for 1.18 / next register abi port, delete them.
const magicNameDotSuffix = ".*disabled*MagicMethodNameForTestingRegisterABI"
const magicLastTypeName = "*disabled*MagicLastTypeNameForTestingRegisterABI"

// abiForFunc implements ABI policy for a function, but does not return a copy of the ABI.
// Passing a nil function returns the default ABI based on experiment configuration.
func abiForFunc(fn *ir.Func, abi0, abi1 *abi.ABIConfig) *abi.ABIConfig {
	if buildcfg.Experiment.RegabiArgs {
		// Select the ABI based on the function's defining ABI.
		if fn == nil {
			return abi1
		}
		switch fn.ABI {
		case obj.ABI0:
			return abi0
		case obj.ABIInternal:
			// TODO(austin): Clean up the nomenclature here.
			// It's not clear that "abi1" is ABIInternal.
			return abi1
		}
		base.Fatalf("function %v has unknown ABI %v", fn, fn.ABI)
		panic("not reachable")
	}

	a := abi0
	if fn != nil {
		name := ir.FuncName(fn)
		magicName := strings.HasSuffix(name, magicNameDotSuffix)
		if fn.Pragma&ir.RegisterParams != 0 { // TODO(register args) remove after register abi is working
			if strings.Contains(name, ".") {
				if !magicName {
					base.ErrorfAt(fn.Pos(), "Calls to //go:registerparams method %s won't work, remove the pragma from the declaration.", name)
				}
			}
			a = abi1
		} else if magicName {
			if base.FmtPos(fn.Pos()) == "<autogenerated>:1" {
				// no way to put a pragma here, and it will error out in the real source code if they did not do it there.
				a = abi1
			} else {
				base.ErrorfAt(fn.Pos(), "Methods with magic name %s (method %s) must also specify //go:registerparams", magicNameDotSuffix[1:], name)
			}
		}
		if regAbiForFuncType(fn.Type().FuncType()) {
			// fmt.Printf("Saw magic last type name for function %s\n", name)
			a = abi1
		}
	}
	return a
}

func regAbiForFuncType(ft *types.Func) bool {
	np := ft.Params.NumFields()
	return np > 0 && strings.Contains(ft.Params.FieldType(np-1).String(), magicLastTypeName)
}

// dvarint writes a varint v to the funcdata in symbol x and returns the new offset
func dvarint(x *obj.LSym, off int, v int64) int {
	if v < 0 || v > 1e9 {
		panic(fmt.Sprintf("dvarint: bad offset for funcdata - %v", v))
	}
	if v < 1<<7 {
		return objw.Uint8(x, off, uint8(v))
	}
	off = objw.Uint8(x, off, uint8((v&127)|128))
	if v < 1<<14 {
		return objw.Uint8(x, off, uint8(v>>7))
	}
	off = objw.Uint8(x, off, uint8(((v>>7)&127)|128))
	if v < 1<<21 {
		return objw.Uint8(x, off, uint8(v>>14))
	}
	off = objw.Uint8(x, off, uint8(((v>>14)&127)|128))
	if v < 1<<28 {
		return objw.Uint8(x, off, uint8(v>>21))
	}
	off = objw.Uint8(x, off, uint8(((v>>21)&127)|128))
	return objw.Uint8(x, off, uint8(v>>28))
}

// emitOpenDeferInfo emits FUNCDATA information about the defers in a function
// that is using open-coded defers.  This funcdata is used to determine the active
// defers in a function and execute those defers during panic processing.
//
// The funcdata is all encoded in varints (since values will almost always be less than
// 128, but stack offsets could potentially be up to 2Gbyte). All "locations" (offsets)
// for stack variables are specified as the number of bytes below varp (pointer to the
// top of the local variables) for their starting address. The format is:
//
//  - Offset of the deferBits variable
//  - Number of defers in the function
//  - Information about each defer call, in reverse order of appearance in the function:
//    - Offset of the closure value to call
func (s *state) emitOpenDeferInfo() {
	x := base.Ctxt.Lookup(s.curfn.LSym.Name + ".opendefer")
	s.curfn.LSym.Func().OpenCodedDeferInfo = x
	off := 0
	off = dvarint(x, off, -s.deferBitsTemp.FrameOffset())
	off = dvarint(x, off, int64(len(s.openDefers)))

	// Write in reverse-order, for ease of running in that order at runtime
	for i := len(s.openDefers) - 1; i >= 0; i-- {
		r := s.openDefers[i]
		off = dvarint(x, off, -r.closureNode.FrameOffset())
	}
}

func okOffset(offset int64) int64 {
	if offset == types.BOGUS_FUNARG_OFFSET {
		panic(fmt.Errorf("Bogus offset %d", offset))
	}
	return offset
}

// buildssa builds an SSA function for fn.
// worker indicates which of the backend workers is doing the processing.
func buildssa(fn *ir.Func, worker int) *ssa.Func {
	name := ir.FuncName(fn)
	printssa := false
	if ssaDump != "" { // match either a simple name e.g. "(*Reader).Reset", package.name e.g. "compress/gzip.(*Reader).Reset", or subpackage name "gzip.(*Reader).Reset"
		pkgDotName := base.Ctxt.Pkgpath + "." + name
		printssa = name == ssaDump ||
			strings.HasSuffix(pkgDotName, ssaDump) && (pkgDotName == ssaDump || strings.HasSuffix(pkgDotName, "/"+ssaDump))
	}
	var astBuf *bytes.Buffer
	if printssa {
		astBuf = &bytes.Buffer{}
		ir.FDumpList(astBuf, "buildssa-enter", fn.Enter)
		ir.FDumpList(astBuf, "buildssa-body", fn.Body)
		ir.FDumpList(astBuf, "buildssa-exit", fn.Exit)
		if ssaDumpStdout {
			fmt.Println("generating SSA for", name)
			fmt.Print(astBuf.String())
		}
	}

	var s state
	s.pushLine(fn.Pos())
	defer s.popLine()

	s.hasdefer = fn.HasDefer()
	if fn.Pragma&ir.CgoUnsafeArgs != 0 {
		s.cgoUnsafeArgs = true
	}

	fe := ssafn{
		curfn: fn,
		log:   printssa && ssaDumpStdout,
	}
	s.curfn = fn

	s.f = ssa.NewFunc(&fe)
	s.config = ssaConfig
	s.f.Type = fn.Type()
	s.f.Config = ssaConfig
	s.f.Cache = &ssaCaches[worker]
	s.f.Cache.Reset()
	s.f.Name = name
	s.f.DebugTest = s.f.DebugHashMatch("GOSSAHASH")
	s.f.PrintOrHtmlSSA = printssa
	if fn.Pragma&ir.Nosplit != 0 {
		s.f.NoSplit = true
	}
	s.f.ABI0 = ssaConfig.ABI0.Copy() // Make a copy to avoid racy map operations in type-register-width cache.
	s.f.ABI1 = ssaConfig.ABI1.Copy()
	s.f.ABIDefault = abiForFunc(nil, s.f.ABI0, s.f.ABI1)
	s.f.ABISelf = abiForFunc(fn, s.f.ABI0, s.f.ABI1)

	s.panics = map[funcLine]*ssa.Block{}
	s.softFloat = s.config.SoftFloat

	// Allocate starting block
	s.f.Entry = s.f.NewBlock(ssa.BlockPlain)
	s.f.Entry.Pos = fn.Pos()

	if printssa {
		ssaDF := ssaDumpFile
		if ssaDir != "" {
			ssaDF = filepath.Join(ssaDir, base.Ctxt.Pkgpath+"."+name+".html")
			ssaD := filepath.Dir(ssaDF)
			os.MkdirAll(ssaD, 0755)
		}
		s.f.HTMLWriter = ssa.NewHTMLWriter(ssaDF, s.f, ssaDumpCFG)
		// TODO: generate and print a mapping from nodes to values and blocks
		dumpSourcesColumn(s.f.HTMLWriter, fn)
		s.f.HTMLWriter.WriteAST("AST", astBuf)
	}

	// Allocate starting values
	s.labels = map[string]*ssaLabel{}
	s.fwdVars = map[ir.Node]*ssa.Value{}
	s.startmem = s.entryNewValue0(ssa.OpInitMem, types.TypeMem)

	s.hasOpenDefers = base.Flag.N == 0 && s.hasdefer && !s.curfn.OpenCodedDeferDisallowed()
	switch {
	case base.Debug.NoOpenDefer != 0:
		s.hasOpenDefers = false
	case s.hasOpenDefers && (base.Ctxt.Flag_shared || base.Ctxt.Flag_dynlink) && base.Ctxt.Arch.Name == "386":
		// Don't support open-coded defers for 386 ONLY when using shared
		// libraries, because there is extra code (added by rewriteToUseGot())
		// preceding the deferreturn/ret code that we don't track correctly.
		s.hasOpenDefers = false
	}
	if s.hasOpenDefers && len(s.curfn.Exit) > 0 {
		// Skip doing open defers if there is any extra exit code (likely
		// race detection), since we will not generate that code in the
		// case of the extra deferreturn/ret segment.
		s.hasOpenDefers = false
	}
	if s.hasOpenDefers {
		// Similarly, skip if there are any heap-allocated result
		// parameters that need to be copied back to their stack slots.
		for _, f := range s.curfn.Type().Results().FieldSlice() {
			if !f.Nname.(*ir.Name).OnStack() {
				s.hasOpenDefers = false
				break
			}
		}
	}
	if s.hasOpenDefers &&
		s.curfn.NumReturns*s.curfn.NumDefers > 15 {
		// Since we are generating defer calls at every exit for
		// open-coded defers, skip doing open-coded defers if there are
		// too many returns (especially if there are multiple defers).
		// Open-coded defers are most important for improving performance
		// for smaller functions (which don't have many returns).
		s.hasOpenDefers = false
	}

	s.sp = s.entryNewValue0(ssa.OpSP, types.Types[types.TUINTPTR]) // TODO: use generic pointer type (unsafe.Pointer?) instead
	s.sb = s.entryNewValue0(ssa.OpSB, types.Types[types.TUINTPTR])

	s.startBlock(s.f.Entry)
	s.vars[memVar] = s.startmem
	if s.hasOpenDefers {
		// Create the deferBits variable and stack slot.  deferBits is a
		// bitmask showing which of the open-coded defers in this function
		// have been activated.
		deferBitsTemp := typecheck.TempAt(src.NoXPos, s.curfn, types.Types[types.TUINT8])
		deferBitsTemp.SetAddrtaken(true)
		s.deferBitsTemp = deferBitsTemp
		// For this value, AuxInt is initialized to zero by default
		startDeferBits := s.entryNewValue0(ssa.OpConst8, types.Types[types.TUINT8])
		s.vars[deferBitsVar] = startDeferBits
		s.deferBitsAddr = s.addr(deferBitsTemp)
		s.store(types.Types[types.TUINT8], s.deferBitsAddr, startDeferBits)
		// Make sure that the deferBits stack slot is kept alive (for use
		// by panics) and stores to deferBits are not eliminated, even if
		// all checking code on deferBits in the function exit can be
		// eliminated, because the defer statements were all
		// unconditional.
		s.vars[memVar] = s.newValue1Apos(ssa.OpVarLive, types.TypeMem, deferBitsTemp, s.mem(), false)
	}

	var params *abi.ABIParamResultInfo
	params = s.f.ABISelf.ABIAnalyze(fn.Type(), true)

	// Generate addresses of local declarations
	s.decladdrs = map[*ir.Name]*ssa.Value{}
	for _, n := range fn.Dcl {
		switch n.Class {
		case ir.PPARAM:
			// Be aware that blank and unnamed input parameters will not appear here, but do appear in the type
			s.decladdrs[n] = s.entryNewValue2A(ssa.OpLocalAddr, types.NewPtr(n.Type()), n, s.sp, s.startmem)
		case ir.PPARAMOUT:
			s.decladdrs[n] = s.entryNewValue2A(ssa.OpLocalAddr, types.NewPtr(n.Type()), n, s.sp, s.startmem)
		case ir.PAUTO:
			// processed at each use, to prevent Addr coming
			// before the decl.
		default:
			s.Fatalf("local variable with class %v unimplemented", n.Class)
		}
	}

	s.f.OwnAux = ssa.OwnAuxCall(fn.LSym, params)

	// Populate SSAable arguments.
	for _, n := range fn.Dcl {
		if n.Class == ir.PPARAM {
			if s.canSSA(n) {
				v := s.newValue0A(ssa.OpArg, n.Type(), n)
				s.vars[n] = v
				s.addNamedValue(n, v) // This helps with debugging information, not needed for compilation itself.
			} else { // address was taken AND/OR too large for SSA
				paramAssignment := ssa.ParamAssignmentForArgName(s.f, n)
				if len(paramAssignment.Registers) > 0 {
					if TypeOK(n.Type()) { // SSA-able type, so address was taken -- receive value in OpArg, DO NOT bind to var, store immediately to memory.
						v := s.newValue0A(ssa.OpArg, n.Type(), n)
						s.store(n.Type(), s.decladdrs[n], v)
					} else { // Too big for SSA.
						// Brute force, and early, do a bunch of stores from registers
						// TODO fix the nasty storeArgOrLoad recursion in ssa/expand_calls.go so this Just Works with store of a big Arg.
						s.storeParameterRegsToStack(s.f.ABISelf, paramAssignment, n, s.decladdrs[n], false)
					}
				}
			}
		}
	}

	// Populate closure variables.
	if fn.Needctxt() {
		clo := s.entryNewValue0(ssa.OpGetClosurePtr, s.f.Config.Types.BytePtr)
		offset := int64(types.PtrSize) // PtrSize to skip past function entry PC field
		for _, n := range fn.ClosureVars {
			typ := n.Type()
			if !n.Byval() {
				typ = types.NewPtr(typ)
			}

			offset = types.Rnd(offset, typ.Alignment())
			ptr := s.newValue1I(ssa.OpOffPtr, types.NewPtr(typ), offset, clo)
			offset += typ.Size()

			// If n is a small variable captured by value, promote
			// it to PAUTO so it can be converted to SSA.
			//
			// Note: While we never capture a variable by value if
			// the user took its address, we may have generated
			// runtime calls that did (#43701). Since we don't
			// convert Addrtaken variables to SSA anyway, no point
			// in promoting them either.
			if n.Byval() && !n.Addrtaken() && TypeOK(n.Type()) {
				n.Class = ir.PAUTO
				fn.Dcl = append(fn.Dcl, n)
				s.assign(n, s.load(n.Type(), ptr), false, 0)
				continue
			}

			if !n.Byval() {
				ptr = s.load(typ, ptr)
			}
			s.setHeapaddr(fn.Pos(), n, ptr)
		}
	}

	// Convert the AST-based IR to the SSA-based IR
	s.stmtList(fn.Enter)
	s.zeroResults()
	s.paramsToHeap()
	s.stmtList(fn.Body)

	// fallthrough to exit
	if s.curBlock != nil {
		s.pushLine(fn.Endlineno)
		s.exit()
		s.popLine()
	}

	for _, b := range s.f.Blocks {
		if b.Pos != src.NoXPos {
			s.updateUnsetPredPos(b)
		}
	}

	s.f.HTMLWriter.WritePhase("before insert phis", "before insert phis")

	s.insertPhis()

	// Main call to ssa package to compile function
	ssa.Compile(s.f)

	if s.hasOpenDefers {
		s.emitOpenDeferInfo()
	}

	// Record incoming parameter spill information for morestack calls emitted in the assembler.
	// This is done here, using all the parameters (used, partially used, and unused) because
	// it mimics the behavior of the former ABI (everything stored) and because it's not 100%
	// clear if naming conventions are respected in autogenerated code.
	// TODO figure out exactly what's unused, don't spill it. Make liveness fine-grained, also.
	for _, p := range params.InParams() {
		typs, offs := p.RegisterTypesAndOffsets()
		for i, t := range typs {
			o := offs[i]                // offset within parameter
			fo := p.FrameOffset(params) // offset of parameter in frame
			reg := ssa.ObjRegForAbiReg(p.Registers[i], s.f.Config)
			s.f.RegArgs = append(s.f.RegArgs, ssa.Spill{Reg: reg, Offset: fo + o, Type: t})
		}
	}

	return s.f
}

func (s *state) storeParameterRegsToStack(abi *abi.ABIConfig, paramAssignment *abi.ABIParamAssignment, n *ir.Name, addr *ssa.Value, pointersOnly bool) {
	typs, offs := paramAssignment.RegisterTypesAndOffsets()
	for i, t := range typs {
		if pointersOnly && !t.IsPtrShaped() {
			continue
		}
		r := paramAssignment.Registers[i]
		o := offs[i]
		op, reg := ssa.ArgOpAndRegisterFor(r, abi)
		aux := &ssa.AuxNameOffset{Name: n, Offset: o}
		v := s.newValue0I(op, t, reg)
		v.Aux = aux
		p := s.newValue1I(ssa.OpOffPtr, types.NewPtr(t), o, addr)
		s.store(t, p, v)
	}
}

// zeroResults zeros the return values at the start of the function.
// We need to do this very early in the function.  Defer might stop a
// panic and show the return values as they exist at the time of
// panic.  For precise stacks, the garbage collector assumes results
// are always live, so we need to zero them before any allocations,
// even allocations to move params/results to the heap.
func (s *state) zeroResults() {
	for _, f := range s.curfn.Type().Results().FieldSlice() {
		n := f.Nname.(*ir.Name)
		if !n.OnStack() {
			// The local which points to the return value is the
			// thing that needs zeroing. This is already handled
			// by a Needzero annotation in plive.go:(*liveness).epilogue.
			continue
		}
		// Zero the stack location containing f.
		if typ := n.Type(); TypeOK(typ) {
			s.assign(n, s.zeroVal(typ), false, 0)
		} else {
			s.vars[memVar] = s.newValue1A(ssa.OpVarDef, types.TypeMem, n, s.mem())
			s.zero(n.Type(), s.decladdrs[n])
		}
	}
}

// paramsToHeap produces code to allocate memory for heap-escaped parameters
// and to copy non-result parameters' values from the stack.
func (s *state) paramsToHeap() {
	do := func(params *types.Type) {
		for _, f := range params.FieldSlice() {
			if f.Nname == nil {
				continue // anonymous or blank parameter
			}
			n := f.Nname.(*ir.Name)
			if ir.IsBlank(n) || n.OnStack() {
				continue
			}
			s.newHeapaddr(n)
			if n.Class == ir.PPARAM {
				s.move(n.Type(), s.expr(n.Heapaddr), s.decladdrs[n])
			}
		}
	}

	typ := s.curfn.Type()
	do(typ.Recvs())
	do(typ.Params())
	do(typ.Results())
}

// newHeapaddr allocates heap memory for n and sets its heap address.
func (s *state) newHeapaddr(n *ir.Name) {
	s.setHeapaddr(n.Pos(), n, s.newObject(n.Type()))
}

// setHeapaddr allocates a new PAUTO variable to store ptr (which must be non-nil)
// and then sets it as n's heap address.
func (s *state) setHeapaddr(pos src.XPos, n *ir.Name, ptr *ssa.Value) {
	if !ptr.Type.IsPtr() || !types.Identical(n.Type(), ptr.Type.Elem()) {
		base.FatalfAt(n.Pos(), "setHeapaddr %L with type %v", n, ptr.Type)
	}

	// Declare variable to hold address.
	addr := ir.NewNameAt(pos, &types.Sym{Name: "&" + n.Sym().Name, Pkg: types.LocalPkg})
	addr.SetType(types.NewPtr(n.Type()))
	addr.Class = ir.PAUTO
	addr.SetUsed(true)
	addr.Curfn = s.curfn
	s.curfn.Dcl = append(s.curfn.Dcl, addr)
	types.CalcSize(addr.Type())

	if n.Class == ir.PPARAMOUT {
		addr.SetIsOutputParamHeapAddr(true)
	}

	n.Heapaddr = addr
	s.assign(addr, ptr, false, 0)
}

// newObject returns an SSA value denoting new(typ).
func (s *state) newObject(typ *types.Type) *ssa.Value {
	if typ.Size() == 0 {
		return s.newValue1A(ssa.OpAddr, types.NewPtr(typ), ir.Syms.Zerobase, s.sb)
	}
	return s.rtcall(ir.Syms.Newobject, true, []*types.Type{types.NewPtr(typ)}, s.reflectType(typ))[0]
}

// reflectType returns an SSA value representing a pointer to typ's
// reflection type descriptor.
func (s *state) reflectType(typ *types.Type) *ssa.Value {
	lsym := reflectdata.TypeLinksym(typ)
	return s.entryNewValue1A(ssa.OpAddr, types.NewPtr(types.Types[types.TUINT8]), lsym, s.sb)
}

func dumpSourcesColumn(writer *ssa.HTMLWriter, fn *ir.Func) {
	// Read sources of target function fn.
	fname := base.Ctxt.PosTable.Pos(fn.Pos()).Filename()
	targetFn, err := readFuncLines(fname, fn.Pos().Line(), fn.Endlineno.Line())
	if err != nil {
		writer.Logf("cannot read sources for function %v: %v", fn, err)
	}

	// Read sources of inlined functions.
	var inlFns []*ssa.FuncLines
	for _, fi := range ssaDumpInlined {
		elno := fi.Endlineno
		fname := base.Ctxt.PosTable.Pos(fi.Pos()).Filename()
		fnLines, err := readFuncLines(fname, fi.Pos().Line(), elno.Line())
		if err != nil {
			writer.Logf("cannot read sources for inlined function %v: %v", fi, err)
			continue
		}
		inlFns = append(inlFns, fnLines)
	}

	sort.Sort(ssa.ByTopo(inlFns))
	if targetFn != nil {
		inlFns = append([]*ssa.FuncLines{targetFn}, inlFns...)
	}

	writer.WriteSources("sources", inlFns)
}

func readFuncLines(file string, start, end uint) (*ssa.FuncLines, error) {
	f, err := os.Open(os.ExpandEnv(file))
	if err != nil {
		return nil, err
	}
	defer f.Close()
	var lines []string
	ln := uint(1)
	scanner := bufio.NewScanner(f)
	for scanner.Scan() && ln <= end {
		if ln >= start {
			lines = append(lines, scanner.Text())
		}
		ln++
	}
	return &ssa.FuncLines{Filename: file, StartLineno: start, Lines: lines}, nil
}

// updateUnsetPredPos propagates the earliest-value position information for b
// towards all of b's predecessors that need a position, and recurs on that
// predecessor if its position is updated. B should have a non-empty position.
func (s *state) updateUnsetPredPos(b *ssa.Block) {
	if b.Pos == src.NoXPos {
		s.Fatalf("Block %s should have a position", b)
	}
	bestPos := src.NoXPos
	for _, e := range b.Preds {
		p := e.Block()
		if !p.LackingPos() {
			continue
		}
		if bestPos == src.NoXPos {
			bestPos = b.Pos
			for _, v := range b.Values {
				if v.LackingPos() {
					continue
				}
				if v.Pos != src.NoXPos {
					// Assume values are still in roughly textual order;
					// TODO: could also seek minimum position?
					bestPos = v.Pos
					break
				}
			}
		}
		p.Pos = bestPos
		s.updateUnsetPredPos(p) // We do not expect long chains of these, thus recursion is okay.
	}
}

// Information about each open-coded defer.
type openDeferInfo struct {
	// The node representing the call of the defer
	n *ir.CallExpr
	// If defer call is closure call, the address of the argtmp where the
	// closure is stored.
	closure *ssa.Value
	// The node representing the argtmp where the closure is stored - used for
	// function, method, or interface call, to store a closure that panic
	// processing can use for this defer.
	closureNode *ir.Name
}

type state struct {
	// configuration (arch) information
	config *ssa.Config

	// function we're building
	f *ssa.Func

	// Node for function
	curfn *ir.Func

	// labels in f
	labels map[string]*ssaLabel

	// unlabeled break and continue statement tracking
	breakTo    *ssa.Block // current target for plain break statement
	continueTo *ssa.Block // current target for plain continue statement

	// current location where we're interpreting the AST
	curBlock *ssa.Block

	// variable assignments in the current block (map from variable symbol to ssa value)
	// *Node is the unique identifier (an ONAME Node) for the variable.
	// TODO: keep a single varnum map, then make all of these maps slices instead?
	vars map[ir.Node]*ssa.Value

	// fwdVars are variables that are used before they are defined in the current block.
	// This map exists just to coalesce multiple references into a single FwdRef op.
	// *Node is the unique identifier (an ONAME Node) for the variable.
	fwdVars map[ir.Node]*ssa.Value

	// all defined variables at the end of each block. Indexed by block ID.
	defvars []map[ir.Node]*ssa.Value

	// addresses of PPARAM and PPARAMOUT variables on the stack.
	decladdrs map[*ir.Name]*ssa.Value

	// starting values. Memory, stack pointer, and globals pointer
	startmem *ssa.Value
	sp       *ssa.Value
	sb       *ssa.Value
	// value representing address of where deferBits autotmp is stored
	deferBitsAddr *ssa.Value
	deferBitsTemp *ir.Name

	// line number stack. The current line number is top of stack
	line []src.XPos
	// the last line number processed; it may have been popped
	lastPos src.XPos

	// list of panic calls by function name and line number.
	// Used to deduplicate panic calls.
	panics map[funcLine]*ssa.Block

	cgoUnsafeArgs bool
	hasdefer      bool // whether the function contains a defer statement
	softFloat     bool
	hasOpenDefers bool // whether we are doing open-coded defers

	// If doing open-coded defers, list of info about the defer calls in
	// scanning order. Hence, at exit we should run these defers in reverse
	// order of this list
	openDefers []*openDeferInfo
	// For open-coded defers, this is the beginning and end blocks of the last
	// defer exit code that we have generated so far. We use these to share
	// code between exits if the shareDeferExits option (disabled by default)
	// is on.
	lastDeferExit       *ssa.Block // Entry block of last defer exit code we generated
	lastDeferFinalBlock *ssa.Block // Final block of last defer exit code we generated
	lastDeferCount      int        // Number of defers encountered at that point

	prevCall *ssa.Value // the previous call; use this to tie results to the call op.
}

type funcLine struct {
	f    *obj.LSym
	base *src.PosBase
	line uint
}

type ssaLabel struct {
	target         *ssa.Block // block identified by this label
	breakTarget    *ssa.Block // block to break to in control flow node identified by this label
	continueTarget *ssa.Block // block to continue to in control flow node identified by this label
}

// label returns the label associated with sym, creating it if necessary.
func (s *state) label(sym *types.Sym) *ssaLabel {
	lab := s.labels[sym.Name]
	if lab == nil {
		lab = new(ssaLabel)
		s.labels[sym.Name] = lab
	}
	return lab
}

func (s *state) Logf(msg string, args ...interface{}) { s.f.Logf(msg, args...) }
func (s *state) Log() bool                            { return s.f.Log() }
func (s *state) Fatalf(msg string, args ...interface{}) {
	s.f.Frontend().Fatalf(s.peekPos(), msg, args...)
}
func (s *state) Warnl(pos src.XPos, msg string, args ...interface{}) { s.f.Warnl(pos, msg, args...) }
func (s *state) Debug_checknil() bool                                { return s.f.Frontend().Debug_checknil() }

func ssaMarker(name string) *ir.Name {
	return typecheck.NewName(&types.Sym{Name: name})
}

var (
	// marker node for the memory variable
	memVar = ssaMarker("mem")

	// marker nodes for temporary variables
	ptrVar       = ssaMarker("ptr")
	lenVar       = ssaMarker("len")
	newlenVar    = ssaMarker("newlen")
	capVar       = ssaMarker("cap")
	typVar       = ssaMarker("typ")
	okVar        = ssaMarker("ok")
	deferBitsVar = ssaMarker("deferBits")
)

// startBlock sets the current block we're generating code in to b.
func (s *state) startBlock(b *ssa.Block) {
	if s.curBlock != nil {
		s.Fatalf("starting block %v when block %v has not ended", b, s.curBlock)
	}
	s.curBlock = b
	s.vars = map[ir.Node]*ssa.Value{}
	for n := range s.fwdVars {
		delete(s.fwdVars, n)
	}
}

// endBlock marks the end of generating code for the current block.
// Returns the (former) current block. Returns nil if there is no current
// block, i.e. if no code flows to the current execution point.
func (s *state) endBlock() *ssa.Block {
	b := s.curBlock
	if b == nil {
		return nil
	}
	for len(s.defvars) <= int(b.ID) {
		s.defvars = append(s.defvars, nil)
	}
	s.defvars[b.ID] = s.vars
	s.curBlock = nil
	s.vars = nil
	if b.LackingPos() {
		// Empty plain blocks get the line of their successor (handled after all blocks created),
		// except for increment blocks in For statements (handled in ssa conversion of OFOR),
		// and for blocks ending in GOTO/BREAK/CONTINUE.
		b.Pos = src.NoXPos
	} else {
		b.Pos = s.lastPos
	}
	return b
}

// pushLine pushes a line number on the line number stack.
func (s *state) pushLine(line src.XPos) {
	if !line.IsKnown() {
		// the frontend may emit node with line number missing,
		// use the parent line number in this case.
		line = s.peekPos()
		if base.Flag.K != 0 {
			base.Warn("buildssa: unknown position (line 0)")
		}
	} else {
		s.lastPos = line
	}

	s.line = append(s.line, line)
}

// popLine pops the top of the line number stack.
func (s *state) popLine() {
	s.line = s.line[:len(s.line)-1]
}

// peekPos peeks the top of the line number stack.
func (s *state) peekPos() src.XPos {
	return s.line[len(s.line)-1]
}

// newValue0 adds a new value with no arguments to the current block.
func (s *state) newValue0(op ssa.Op, t *types.Type) *ssa.Value {
	return s.curBlock.NewValue0(s.peekPos(), op, t)
}

// newValue0A adds a new value with no arguments and an aux value to the current block.
func (s *state) newValue0A(op ssa.Op, t *types.Type, aux ssa.Aux) *ssa.Value {
	return s.curBlock.NewValue0A(s.peekPos(), op, t, aux)
}

// newValue0I adds a new value with no arguments and an auxint value to the current block.
func (s *state) newValue0I(op ssa.Op, t *types.Type, auxint int64) *ssa.Value {
	return s.curBlock.NewValue0I(s.peekPos(), op, t, auxint)
}

// newValue1 adds a new value with one argument to the current block.
func (s *state) newValue1(op ssa.Op, t *types.Type, arg *ssa.Value) *ssa.Value {
	return s.curBlock.NewValue1(s.peekPos(), op, t, arg)
}

// newValue1A adds a new value with one argument and an aux value to the current block.
func (s *state) newValue1A(op ssa.Op, t *types.Type, aux ssa.Aux, arg *ssa.Value) *ssa.Value {
	return s.curBlock.NewValue1A(s.peekPos(), op, t, aux, arg)
}

// newValue1Apos adds a new value with one argument and an aux value to the current block.
// isStmt determines whether the created values may be a statement or not
// (i.e., false means never, yes means maybe).
func (s *state) newValue1Apos(op ssa.Op, t *types.Type, aux ssa.Aux, arg *ssa.Value, isStmt bool) *ssa.Value {
	if isStmt {
		return s.curBlock.NewValue1A(s.peekPos(), op, t, aux, arg)
	}
	return s.curBlock.NewValue1A(s.peekPos().WithNotStmt(), op, t, aux, arg)
}

// newValue1I adds a new value with one argument and an auxint value to the current block.
func (s *state) newValue1I(op ssa.Op, t *types.Type, aux int64, arg *ssa.Value) *ssa.Value {
	return s.curBlock.NewValue1I(s.peekPos(), op, t, aux, arg)
}

// newValue2 adds a new value with two arguments to the current block.
func (s *state) newValue2(op ssa.Op, t *types.Type, arg0, arg1 *ssa.Value) *ssa.Value {
	return s.curBlock.NewValue2(s.peekPos(), op, t, arg0, arg1)
}

// newValue2A adds a new value with two arguments and an aux value to the current block.
func (s *state) newValue2A(op ssa.Op, t *types.Type, aux ssa.Aux, arg0, arg1 *ssa.Value) *ssa.Value {
	return s.curBlock.NewValue2A(s.peekPos(), op, t, aux, arg0, arg1)
}

// newValue2Apos adds a new value with two arguments and an aux value to the current block.
// isStmt determines whether the created values may be a statement or not
// (i.e., false means never, yes means maybe).
func (s *state) newValue2Apos(op ssa.Op, t *types.Type, aux ssa.Aux, arg0, arg1 *ssa.Value, isStmt bool) *ssa.Value {
	if isStmt {
		return s.curBlock.NewValue2A(s.peekPos(), op, t, aux, arg0, arg1)
	}
	return s.curBlock.NewValue2A(s.peekPos().WithNotStmt(), op, t, aux, arg0, arg1)
}

// newValue2I adds a new value with two arguments and an auxint value to the current block.
func (s *state) newValue2I(op ssa.Op, t *types.Type, aux int64, arg0, arg1 *ssa.Value) *ssa.Value {
	return s.curBlock.NewValue2I(s.peekPos(), op, t, aux, arg0, arg1)
}

// newValue3 adds a new value with three arguments to the current block.
func (s *state) newValue3(op ssa.Op, t *types.Type, arg0, arg1, arg2 *ssa.Value) *ssa.Value {
	return s.curBlock.NewValue3(s.peekPos(), op, t, arg0, arg1, arg2)
}

// newValue3I adds a new value with three arguments and an auxint value to the current block.
func (s *state) newValue3I(op ssa.Op, t *types.Type, aux int64, arg0, arg1, arg2 *ssa.Value) *ssa.Value {
	return s.curBlock.NewValue3I(s.peekPos(), op, t, aux, arg0, arg1, arg2)
}

// newValue3A adds a new value with three arguments and an aux value to the current block.
func (s *state) newValue3A(op ssa.Op, t *types.Type, aux ssa.Aux, arg0, arg1, arg2 *ssa.Value) *ssa.Value {
	return s.curBlock.NewValue3A(s.peekPos(), op, t, aux, arg0, arg1, arg2)
}

// newValue3Apos adds a new value with three arguments and an aux value to the current block.
// isStmt determines whether the created values may be a statement or not
// (i.e., false means never, yes means maybe).
func (s *state) newValue3Apos(op ssa.Op, t *types.Type, aux ssa.Aux, arg0, arg1, arg2 *ssa.Value, isStmt bool) *ssa.Value {
	if isStmt {
		return s.curBlock.NewValue3A(s.peekPos(), op, t, aux, arg0, arg1, arg2)
	}
	return s.curBlock.NewValue3A(s.peekPos().WithNotStmt(), op, t, aux, arg0, arg1, arg2)
}

// newValue4 adds a new value with four arguments to the current block.
func (s *state) newValue4(op ssa.Op, t *types.Type, arg0, arg1, arg2, arg3 *ssa.Value) *ssa.Value {
	return s.curBlock.NewValue4(s.peekPos(), op, t, arg0, arg1, arg2, arg3)
}

// newValue4 adds a new value with four arguments and an auxint value to the current block.
func (s *state) newValue4I(op ssa.Op, t *types.Type, aux int64, arg0, arg1, arg2, arg3 *ssa.Value) *ssa.Value {
	return s.curBlock.NewValue4I(s.peekPos(), op, t, aux, arg0, arg1, arg2, arg3)
}

func (s *state) entryBlock() *ssa.Block {
	b := s.f.Entry
	if base.Flag.N > 0 && s.curBlock != nil {
		// If optimizations are off, allocate in current block instead. Since with -N
		// we're not doing the CSE or tighten passes, putting lots of stuff in the
		// entry block leads to O(n^2) entries in the live value map during regalloc.
		// See issue 45897.
		b = s.curBlock
	}
	return b
}

// entryNewValue0 adds a new value with no arguments to the entry block.
func (s *state) entryNewValue0(op ssa.Op, t *types.Type) *ssa.Value {
	return s.entryBlock().NewValue0(src.NoXPos, op, t)
}

// entryNewValue0A adds a new value with no arguments and an aux value to the entry block.
func (s *state) entryNewValue0A(op ssa.Op, t *types.Type, aux ssa.Aux) *ssa.Value {
	return s.entryBlock().NewValue0A(src.NoXPos, op, t, aux)
}

// entryNewValue1 adds a new value with one argument to the entry block.
func (s *state) entryNewValue1(op ssa.Op, t *types.Type, arg *ssa.Value) *ssa.Value {
	return s.entryBlock().NewValue1(src.NoXPos, op, t, arg)
}

// entryNewValue1 adds a new value with one argument and an auxint value to the entry block.
func (s *state) entryNewValue1I(op ssa.Op, t *types.Type, auxint int64, arg *ssa.Value) *ssa.Value {
	return s.entryBlock().NewValue1I(src.NoXPos, op, t, auxint, arg)
}

// entryNewValue1A adds a new value with one argument and an aux value to the entry block.
func (s *state) entryNewValue1A(op ssa.Op, t *types.Type, aux ssa.Aux, arg *ssa.Value) *ssa.Value {
	return s.entryBlock().NewValue1A(src.NoXPos, op, t, aux, arg)
}

// entryNewValue2 adds a new value with two arguments to the entry block.
func (s *state) entryNewValue2(op ssa.Op, t *types.Type, arg0, arg1 *ssa.Value) *ssa.Value {
	return s.entryBlock().NewValue2(src.NoXPos, op, t, arg0, arg1)
}

// entryNewValue2A adds a new value with two arguments and an aux value to the entry block.
func (s *state) entryNewValue2A(op ssa.Op, t *types.Type, aux ssa.Aux, arg0, arg1 *ssa.Value) *ssa.Value {
	return s.entryBlock().NewValue2A(src.NoXPos, op, t, aux, arg0, arg1)
}

// const* routines add a new const value to the entry block.
func (s *state) constSlice(t *types.Type) *ssa.Value {
	return s.f.ConstSlice(t)
}
func (s *state) constInterface(t *types.Type) *ssa.Value {
	return s.f.ConstInterface(t)
}
func (s *state) constNil(t *types.Type) *ssa.Value { return s.f.ConstNil(t) }
func (s *state) constEmptyString(t *types.Type) *ssa.Value {
	return s.f.ConstEmptyString(t)
}
func (s *state) constBool(c bool) *ssa.Value {
	return s.f.ConstBool(types.Types[types.TBOOL], c)
}
func (s *state) constInt8(t *types.Type, c int8) *ssa.Value {
	return s.f.ConstInt8(t, c)
}
func (s *state) constInt16(t *types.Type, c int16) *ssa.Value {
	return s.f.ConstInt16(t, c)
}
func (s *state) constInt32(t *types.Type, c int32) *ssa.Value {
	return s.f.ConstInt32(t, c)
}
func (s *state) constInt64(t *types.Type, c int64) *ssa.Value {
	return s.f.ConstInt64(t, c)
}
func (s *state) constFloat32(t *types.Type, c float64) *ssa.Value {
	return s.f.ConstFloat32(t, c)
}
func (s *state) constFloat64(t *types.Type, c float64) *ssa.Value {
	return s.f.ConstFloat64(t, c)
}
func (s *state) constInt(t *types.Type, c int64) *ssa.Value {
	if s.config.PtrSize == 8 {
		return s.constInt64(t, c)
	}
	if int64(int32(c)) != c {
		s.Fatalf("integer constant too big %d", c)
	}
	return s.constInt32(t, int32(c))
}
func (s *state) constOffPtrSP(t *types.Type, c int64) *ssa.Value {
	return s.f.ConstOffPtrSP(t, c, s.sp)
}

// newValueOrSfCall* are wrappers around newValue*, which may create a call to a
// soft-float runtime function instead (when emitting soft-float code).
func (s *state) newValueOrSfCall1(op ssa.Op, t *types.Type, arg *ssa.Value) *ssa.Value {
	if s.softFloat {
		if c, ok := s.sfcall(op, arg); ok {
			return c
		}
	}
	return s.newValue1(op, t, arg)
}
func (s *state) newValueOrSfCall2(op ssa.Op, t *types.Type, arg0, arg1 *ssa.Value) *ssa.Value {
	if s.softFloat {
		if c, ok := s.sfcall(op, arg0, arg1); ok {
			return c
		}
	}
	return s.newValue2(op, t, arg0, arg1)
}

type instrumentKind uint8

const (
	instrumentRead = iota
	instrumentWrite
	instrumentMove
)

func (s *state) instrument(t *types.Type, addr *ssa.Value, kind instrumentKind) {
	s.instrument2(t, addr, nil, kind)
}

// instrumentFields instruments a read/write operation on addr.
// If it is instrumenting for MSAN and t is a struct type, it instruments
// operation for each field, instead of for the whole struct.
func (s *state) instrumentFields(t *types.Type, addr *ssa.Value, kind instrumentKind) {
	if !base.Flag.MSan || !t.IsStruct() {
		s.instrument(t, addr, kind)
		return
	}
	for _, f := range t.Fields().Slice() {
		if f.Sym.IsBlank() {
			continue
		}
		offptr := s.newValue1I(ssa.OpOffPtr, types.NewPtr(f.Type), f.Offset, addr)
		s.instrumentFields(f.Type, offptr, kind)
	}
}

func (s *state) instrumentMove(t *types.Type, dst, src *ssa.Value) {
	if base.Flag.MSan {
		s.instrument2(t, dst, src, instrumentMove)
	} else {
		s.instrument(t, src, instrumentRead)
		s.instrument(t, dst, instrumentWrite)
	}
}

func (s *state) instrument2(t *types.Type, addr, addr2 *ssa.Value, kind instrumentKind) {
	if !s.curfn.InstrumentBody() {
		return
	}

	w := t.Size()
	if w == 0 {
		return // can't race on zero-sized things
	}

	if ssa.IsSanitizerSafeAddr(addr) {
		return
	}

	var fn *obj.LSym
	needWidth := false

	if addr2 != nil && kind != instrumentMove {
		panic("instrument2: non-nil addr2 for non-move instrumentation")
	}

	if base.Flag.MSan {
		switch kind {
		case instrumentRead:
			fn = ir.Syms.Msanread
		case instrumentWrite:
			fn = ir.Syms.Msanwrite
		case instrumentMove:
			fn = ir.Syms.Msanmove
		default:
			panic("unreachable")
		}
		needWidth = true
	} else if base.Flag.Race && t.NumComponents(types.CountBlankFields) > 1 {
		// for composite objects we have to write every address
		// because a write might happen to any subobject.
		// composites with only one element don't have subobjects, though.
		switch kind {
		case instrumentRead:
			fn = ir.Syms.Racereadrange
		case instrumentWrite:
			fn = ir.Syms.Racewriterange
		default:
			panic("unreachable")
		}
		needWidth = true
	} else if base.Flag.Race {
		// for non-composite objects we can write just the start
		// address, as any write must write the first byte.
		switch kind {
		case instrumentRead:
			fn = ir.Syms.Raceread
		case instrumentWrite:
			fn = ir.Syms.Racewrite
		default:
			panic("unreachable")
		}
	} else {
		panic("unreachable")
	}

	args := []*ssa.Value{addr}
	if addr2 != nil {
		args = append(args, addr2)
	}
	if needWidth {
		args = append(args, s.constInt(types.Types[types.TUINTPTR], w))
	}
	s.rtcall(fn, true, nil, args...)
}

func (s *state) load(t *types.Type, src *ssa.Value) *ssa.Value {
	s.instrumentFields(t, src, instrumentRead)
	return s.rawLoad(t, src)
}

func (s *state) rawLoad(t *types.Type, src *ssa.Value) *ssa.Value {
	return s.newValue2(ssa.OpLoad, t, src, s.mem())
}

func (s *state) store(t *types.Type, dst, val *ssa.Value) {
	s.vars[memVar] = s.newValue3A(ssa.OpStore, types.TypeMem, t, dst, val, s.mem())
}

func (s *state) zero(t *types.Type, dst *ssa.Value) {
	s.instrument(t, dst, instrumentWrite)
	store := s.newValue2I(ssa.OpZero, types.TypeMem, t.Size(), dst, s.mem())
	store.Aux = t
	s.vars[memVar] = store
}

func (s *state) move(t *types.Type, dst, src *ssa.Value) {
	s.instrumentMove(t, dst, src)
	store := s.newValue3I(ssa.OpMove, types.TypeMem, t.Size(), dst, src, s.mem())
	store.Aux = t
	s.vars[memVar] = store
}

// stmtList converts the statement list n to SSA and adds it to s.
func (s *state) stmtList(l ir.Nodes) {
	for _, n := range l {
		s.stmt(n)
	}
}

// stmt converts the statement n to SSA and adds it to s.
func (s *state) stmt(n ir.Node) {
	if !(n.Op() == ir.OVARKILL || n.Op() == ir.OVARLIVE || n.Op() == ir.OVARDEF) {
		// OVARKILL, OVARLIVE, and OVARDEF are invisible to the programmer, so we don't use their line numbers to avoid confusion in debugging.
		s.pushLine(n.Pos())
		defer s.popLine()
	}

	// If s.curBlock is nil, and n isn't a label (which might have an associated goto somewhere),
	// then this code is dead. Stop here.
	if s.curBlock == nil && n.Op() != ir.OLABEL {
		return
	}

	s.stmtList(n.Init())
	switch n.Op() {

	case ir.OBLOCK:
		n := n.(*ir.BlockStmt)
		s.stmtList(n.List)

	// No-ops
	case ir.ODCLCONST, ir.ODCLTYPE, ir.OFALL:

	// Expression statements
	case ir.OCALLFUNC:
		n := n.(*ir.CallExpr)
		if ir.IsIntrinsicCall(n) {
			s.intrinsicCall(n)
			return
		}
		fallthrough

	case ir.OCALLINTER:
		n := n.(*ir.CallExpr)
		s.callResult(n, callNormal)
		if n.Op() == ir.OCALLFUNC && n.X.Op() == ir.ONAME && n.X.(*ir.Name).Class == ir.PFUNC {
			if fn := n.X.Sym().Name; base.Flag.CompilingRuntime && fn == "throw" ||
				n.X.Sym().Pkg == ir.Pkgs.Runtime && (fn == "throwinit" || fn == "gopanic" || fn == "panicwrap" || fn == "block" || fn == "panicmakeslicelen" || fn == "panicmakeslicecap") {
				m := s.mem()
				b := s.endBlock()
				b.Kind = ssa.BlockExit
				b.SetControl(m)
				// TODO: never rewrite OPANIC to OCALLFUNC in the
				// first place. Need to wait until all backends
				// go through SSA.
			}
		}
	case ir.ODEFER:
		n := n.(*ir.GoDeferStmt)
		if base.Debug.Defer > 0 {
			var defertype string
			if s.hasOpenDefers {
				defertype = "open-coded"
			} else if n.Esc() == ir.EscNever {
				defertype = "stack-allocated"
			} else {
				defertype = "heap-allocated"
			}
			base.WarnfAt(n.Pos(), "%s defer", defertype)
		}
		if s.hasOpenDefers {
			s.openDeferRecord(n.Call.(*ir.CallExpr))
		} else {
			d := callDefer
			if n.Esc() == ir.EscNever {
				d = callDeferStack
			}
			s.callResult(n.Call.(*ir.CallExpr), d)
		}
	case ir.OGO:
		n := n.(*ir.GoDeferStmt)
		s.callResult(n.Call.(*ir.CallExpr), callGo)

	case ir.OAS2DOTTYPE:
		n := n.(*ir.AssignListStmt)
		res, resok := s.dottype(n.Rhs[0].(*ir.TypeAssertExpr), true)
		deref := false
		if !TypeOK(n.Rhs[0].Type()) {
			if res.Op != ssa.OpLoad {
				s.Fatalf("dottype of non-load")
			}
			mem := s.mem()
			if mem.Op == ssa.OpVarKill {
				mem = mem.Args[0]
			}
			if res.Args[1] != mem {
				s.Fatalf("memory no longer live from 2-result dottype load")
			}
			deref = true
			res = res.Args[0]
		}
		s.assign(n.Lhs[0], res, deref, 0)
		s.assign(n.Lhs[1], resok, false, 0)
		return

	case ir.OAS2FUNC:
		// We come here only when it is an intrinsic call returning two values.
		n := n.(*ir.AssignListStmt)
		call := n.Rhs[0].(*ir.CallExpr)
		if !ir.IsIntrinsicCall(call) {
			s.Fatalf("non-intrinsic AS2FUNC not expanded %v", call)
		}
		v := s.intrinsicCall(call)
		v1 := s.newValue1(ssa.OpSelect0, n.Lhs[0].Type(), v)
		v2 := s.newValue1(ssa.OpSelect1, n.Lhs[1].Type(), v)
		s.assign(n.Lhs[0], v1, false, 0)
		s.assign(n.Lhs[1], v2, false, 0)
		return

	case ir.ODCL:
		n := n.(*ir.Decl)
		if v := n.X; v.Esc() == ir.EscHeap {
			s.newHeapaddr(v)
		}

	case ir.OLABEL:
		n := n.(*ir.LabelStmt)
		sym := n.Label
		lab := s.label(sym)

		// The label might already have a target block via a goto.
		if lab.target == nil {
			lab.target = s.f.NewBlock(ssa.BlockPlain)
		}

		// Go to that label.
		// (We pretend "label:" is preceded by "goto label", unless the predecessor is unreachable.)
		if s.curBlock != nil {
			b := s.endBlock()
			b.AddEdgeTo(lab.target)
		}
		s.startBlock(lab.target)

	case ir.OGOTO:
		n := n.(*ir.BranchStmt)
		sym := n.Label

		lab := s.label(sym)
		if lab.target == nil {
			lab.target = s.f.NewBlock(ssa.BlockPlain)
		}

		b := s.endBlock()
		b.Pos = s.lastPos.WithIsStmt() // Do this even if b is an empty block.
		b.AddEdgeTo(lab.target)

	case ir.OAS:
		n := n.(*ir.AssignStmt)
		if n.X == n.Y && n.X.Op() == ir.ONAME {
			// An x=x assignment. No point in doing anything
			// here. In addition, skipping this assignment
			// prevents generating:
			//   VARDEF x
			//   COPY x -> x
			// which is bad because x is incorrectly considered
			// dead before the vardef. See issue #14904.
			return
		}

		// Evaluate RHS.
		rhs := n.Y
		if rhs != nil {
			switch rhs.Op() {
			case ir.OSTRUCTLIT, ir.OARRAYLIT, ir.OSLICELIT:
				// All literals with nonzero fields have already been
				// rewritten during walk. Any that remain are just T{}
				// or equivalents. Use the zero value.
				if !ir.IsZero(rhs) {
					s.Fatalf("literal with nonzero value in SSA: %v", rhs)
				}
				rhs = nil
			case ir.OAPPEND:
				rhs := rhs.(*ir.CallExpr)
				// Check whether we're writing the result of an append back to the same slice.
				// If so, we handle it specially to avoid write barriers on the fast
				// (non-growth) path.
				if !ir.SameSafeExpr(n.X, rhs.Args[0]) || base.Flag.N != 0 {
					break
				}
				// If the slice can be SSA'd, it'll be on the stack,
				// so there will be no write barriers,
				// so there's no need to attempt to prevent them.
				if s.canSSA(n.X) {
					if base.Debug.Append > 0 { // replicating old diagnostic message
						base.WarnfAt(n.Pos(), "append: len-only update (in local slice)")
					}
					break
				}
				if base.Debug.Append > 0 {
					base.WarnfAt(n.Pos(), "append: len-only update")
				}
				s.append(rhs, true)
				return
			}
		}

		if ir.IsBlank(n.X) {
			// _ = rhs
			// Just evaluate rhs for side-effects.
			if rhs != nil {
				s.expr(rhs)
			}
			return
		}

		var t *types.Type
		if n.Y != nil {
			t = n.Y.Type()
		} else {
			t = n.X.Type()
		}

		var r *ssa.Value
		deref := !TypeOK(t)
		if deref {
			if rhs == nil {
				r = nil // Signal assign to use OpZero.
			} else {
				r = s.addr(rhs)
			}
		} else {
			if rhs == nil {
				r = s.zeroVal(t)
			} else {
				r = s.expr(rhs)
			}
		}

		var skip skipMask
		if rhs != nil && (rhs.Op() == ir.OSLICE || rhs.Op() == ir.OSLICE3 || rhs.Op() == ir.OSLICESTR) && ir.SameSafeExpr(rhs.(*ir.SliceExpr).X, n.X) {
			// We're assigning a slicing operation back to its source.
			// Don't write back fields we aren't changing. See issue #14855.
			rhs := rhs.(*ir.SliceExpr)
			i, j, k := rhs.Low, rhs.High, rhs.Max
			if i != nil && (i.Op() == ir.OLITERAL && i.Val().Kind() == constant.Int && ir.Int64Val(i) == 0) {
				// [0:...] is the same as [:...]
				i = nil
			}
			// TODO: detect defaults for len/cap also.
			// Currently doesn't really work because (*p)[:len(*p)] appears here as:
			//    tmp = len(*p)
			//    (*p)[:tmp]
			//if j != nil && (j.Op == OLEN && SameSafeExpr(j.Left, n.Left)) {
			//      j = nil
			//}
			//if k != nil && (k.Op == OCAP && SameSafeExpr(k.Left, n.Left)) {
			//      k = nil
			//}
			if i == nil {
				skip |= skipPtr
				if j == nil {
					skip |= skipLen
				}
				if k == nil {
					skip |= skipCap
				}
			}
		}

		s.assign(n.X, r, deref, skip)

	case ir.OIF:
		n := n.(*ir.IfStmt)
		if ir.IsConst(n.Cond, constant.Bool) {
			s.stmtList(n.Cond.Init())
			if ir.BoolVal(n.Cond) {
				s.stmtList(n.Body)
			} else {
				s.stmtList(n.Else)
			}
			break
		}

		bEnd := s.f.NewBlock(ssa.BlockPlain)
		var likely int8
		if n.Likely {
			likely = 1
		}
		var bThen *ssa.Block
		if len(n.Body) != 0 {
			bThen = s.f.NewBlock(ssa.BlockPlain)
		} else {
			bThen = bEnd
		}
		var bElse *ssa.Block
		if len(n.Else) != 0 {
			bElse = s.f.NewBlock(ssa.BlockPlain)
		} else {
			bElse = bEnd
		}
		s.condBranch(n.Cond, bThen, bElse, likely)

		if len(n.Body) != 0 {
			s.startBlock(bThen)
			s.stmtList(n.Body)
			if b := s.endBlock(); b != nil {
				b.AddEdgeTo(bEnd)
			}
		}
		if len(n.Else) != 0 {
			s.startBlock(bElse)
			s.stmtList(n.Else)
			if b := s.endBlock(); b != nil {
				b.AddEdgeTo(bEnd)
			}
		}
		s.startBlock(bEnd)

	case ir.ORETURN:
		n := n.(*ir.ReturnStmt)
		s.stmtList(n.Results)
		b := s.exit()
		b.Pos = s.lastPos.WithIsStmt()

	case ir.OTAILCALL:
		n := n.(*ir.TailCallStmt)
		b := s.exit()
		b.Kind = ssa.BlockRetJmp // override BlockRet
		b.Aux = callTargetLSym(n.Target)

	case ir.OCONTINUE, ir.OBREAK:
		n := n.(*ir.BranchStmt)
		var to *ssa.Block
		if n.Label == nil {
			// plain break/continue
			switch n.Op() {
			case ir.OCONTINUE:
				to = s.continueTo
			case ir.OBREAK:
				to = s.breakTo
			}
		} else {
			// labeled break/continue; look up the target
			sym := n.Label
			lab := s.label(sym)
			switch n.Op() {
			case ir.OCONTINUE:
				to = lab.continueTarget
			case ir.OBREAK:
				to = lab.breakTarget
			}
		}

		b := s.endBlock()
		b.Pos = s.lastPos.WithIsStmt() // Do this even if b is an empty block.
		b.AddEdgeTo(to)

	case ir.OFOR, ir.OFORUNTIL:
		// OFOR: for Ninit; Left; Right { Nbody }
		// cond (Left); body (Nbody); incr (Right)
		//
		// OFORUNTIL: for Ninit; Left; Right; List { Nbody }
		// => body: { Nbody }; incr: Right; if Left { lateincr: List; goto body }; end:
		n := n.(*ir.ForStmt)
		bCond := s.f.NewBlock(ssa.BlockPlain)
		bBody := s.f.NewBlock(ssa.BlockPlain)
		bIncr := s.f.NewBlock(ssa.BlockPlain)
		bEnd := s.f.NewBlock(ssa.BlockPlain)

		// ensure empty for loops have correct position; issue #30167
		bBody.Pos = n.Pos()

		// first, jump to condition test (OFOR) or body (OFORUNTIL)
		b := s.endBlock()
		if n.Op() == ir.OFOR {
			b.AddEdgeTo(bCond)
			// generate code to test condition
			s.startBlock(bCond)
			if n.Cond != nil {
				s.condBranch(n.Cond, bBody, bEnd, 1)
			} else {
				b := s.endBlock()
				b.Kind = ssa.BlockPlain
				b.AddEdgeTo(bBody)
			}

		} else {
			b.AddEdgeTo(bBody)
		}

		// set up for continue/break in body
		prevContinue := s.continueTo
		prevBreak := s.breakTo
		s.continueTo = bIncr
		s.breakTo = bEnd
		var lab *ssaLabel
		if sym := n.Label; sym != nil {
			// labeled for loop
			lab = s.label(sym)
			lab.continueTarget = bIncr
			lab.breakTarget = bEnd
		}

		// generate body
		s.startBlock(bBody)
		s.stmtList(n.Body)

		// tear down continue/break
		s.continueTo = prevContinue
		s.breakTo = prevBreak
		if lab != nil {
			lab.continueTarget = nil
			lab.breakTarget = nil
		}

		// done with body, goto incr
		if b := s.endBlock(); b != nil {
			b.AddEdgeTo(bIncr)
		}

		// generate incr (and, for OFORUNTIL, condition)
		s.startBlock(bIncr)
		if n.Post != nil {
			s.stmt(n.Post)
		}
		if n.Op() == ir.OFOR {
			if b := s.endBlock(); b != nil {
				b.AddEdgeTo(bCond)
				// It can happen that bIncr ends in a block containing only VARKILL,
				// and that muddles the debugging experience.
				if b.Pos == src.NoXPos {
					b.Pos = bCond.Pos
				}
			}
		} else {
			// bCond is unused in OFORUNTIL, so repurpose it.
			bLateIncr := bCond
			// test condition
			s.condBranch(n.Cond, bLateIncr, bEnd, 1)
			// generate late increment
			s.startBlock(bLateIncr)
			s.stmtList(n.Late)
			s.endBlock().AddEdgeTo(bBody)
		}

		s.startBlock(bEnd)

	case ir.OSWITCH, ir.OSELECT:
		// These have been mostly rewritten by the front end into their Nbody fields.
		// Our main task is to correctly hook up any break statements.
		bEnd := s.f.NewBlock(ssa.BlockPlain)

		prevBreak := s.breakTo
		s.breakTo = bEnd
		var sym *types.Sym
		var body ir.Nodes
		if n.Op() == ir.OSWITCH {
			n := n.(*ir.SwitchStmt)
			sym = n.Label
			body = n.Compiled
		} else {
			n := n.(*ir.SelectStmt)
			sym = n.Label
			body = n.Compiled
		}

		var lab *ssaLabel
		if sym != nil {
			// labeled
			lab = s.label(sym)
			lab.breakTarget = bEnd
		}

		// generate body code
		s.stmtList(body)

		s.breakTo = prevBreak
		if lab != nil {
			lab.breakTarget = nil
		}

		// walk adds explicit OBREAK nodes to the end of all reachable code paths.
		// If we still have a current block here, then mark it unreachable.
		if s.curBlock != nil {
			m := s.mem()
			b := s.endBlock()
			b.Kind = ssa.BlockExit
			b.SetControl(m)
		}
		s.startBlock(bEnd)

	case ir.OVARDEF:
		n := n.(*ir.UnaryExpr)
		if !s.canSSA(n.X) {
			s.vars[memVar] = s.newValue1Apos(ssa.OpVarDef, types.TypeMem, n.X.(*ir.Name), s.mem(), false)
		}
	case ir.OVARKILL:
		// Insert a varkill op to record that a variable is no longer live.
		// We only care about liveness info at call sites, so putting the
		// varkill in the store chain is enough to keep it correctly ordered
		// with respect to call ops.
		n := n.(*ir.UnaryExpr)
		if !s.canSSA(n.X) {
			s.vars[memVar] = s.newValue1Apos(ssa.OpVarKill, types.TypeMem, n.X.(*ir.Name), s.mem(), false)
		}

	case ir.OVARLIVE:
		// Insert a varlive op to record that a variable is still live.
		n := n.(*ir.UnaryExpr)
		v := n.X.(*ir.Name)
		if !v.Addrtaken() {
			s.Fatalf("VARLIVE variable %v must have Addrtaken set", v)
		}
		switch v.Class {
		case ir.PAUTO, ir.PPARAM, ir.PPARAMOUT:
		default:
			s.Fatalf("VARLIVE variable %v must be Auto or Arg", v)
		}
		s.vars[memVar] = s.newValue1A(ssa.OpVarLive, types.TypeMem, v, s.mem())

	case ir.OCHECKNIL:
		n := n.(*ir.UnaryExpr)
		p := s.expr(n.X)
		s.nilCheck(p)

	case ir.OINLMARK:
		n := n.(*ir.InlineMarkStmt)
		s.newValue1I(ssa.OpInlMark, types.TypeVoid, n.Index, s.mem())

	default:
		s.Fatalf("unhandled stmt %v", n.Op())
	}
}

// If true, share as many open-coded defer exits as possible (with the downside of
// worse line-number information)
const shareDeferExits = false

// exit processes any code that needs to be generated just before returning.
// It returns a BlockRet block that ends the control flow. Its control value
// will be set to the final memory state.
func (s *state) exit() *ssa.Block {
	if s.hasdefer {
		if s.hasOpenDefers {
			if shareDeferExits && s.lastDeferExit != nil && len(s.openDefers) == s.lastDeferCount {
				if s.curBlock.Kind != ssa.BlockPlain {
					panic("Block for an exit should be BlockPlain")
				}
				s.curBlock.AddEdgeTo(s.lastDeferExit)
				s.endBlock()
				return s.lastDeferFinalBlock
			}
			s.openDeferExit()
		} else {
			s.rtcall(ir.Syms.Deferreturn, true, nil)
		}
	}

	var b *ssa.Block
	var m *ssa.Value
	// Do actual return.
	// These currently turn into self-copies (in many cases).
	resultFields := s.curfn.Type().Results().FieldSlice()
	results := make([]*ssa.Value, len(resultFields)+1, len(resultFields)+1)
	m = s.newValue0(ssa.OpMakeResult, s.f.OwnAux.LateExpansionResultType())
	// Store SSAable and heap-escaped PPARAMOUT variables back to stack locations.
	for i, f := range resultFields {
		n := f.Nname.(*ir.Name)
		if s.canSSA(n) { // result is in some SSA variable
			if !n.IsOutputParamInRegisters() {
				// We are about to store to the result slot.
				s.vars[memVar] = s.newValue1A(ssa.OpVarDef, types.TypeMem, n, s.mem())
			}
			results[i] = s.variable(n, n.Type())
		} else if !n.OnStack() { // result is actually heap allocated
			// We are about to copy the in-heap result to the result slot.
			s.vars[memVar] = s.newValue1A(ssa.OpVarDef, types.TypeMem, n, s.mem())
			ha := s.expr(n.Heapaddr)
			s.instrumentFields(n.Type(), ha, instrumentRead)
			results[i] = s.newValue2(ssa.OpDereference, n.Type(), ha, s.mem())
		} else { // result is not SSA-able; not escaped, so not on heap, but too large for SSA.
			// Before register ABI this ought to be a self-move, home=dest,
			// With register ABI, it's still a self-move if parameter is on stack (i.e., too big or overflowed)
			// No VarDef, as the result slot is already holding live value.
			results[i] = s.newValue2(ssa.OpDereference, n.Type(), s.addr(n), s.mem())
		}
	}

	// Run exit code. Today, this is just racefuncexit, in -race mode.
	// TODO(register args) this seems risky here with a register-ABI, but not clear it is right to do it earlier either.
	// Spills in register allocation might just fix it.
	s.stmtList(s.curfn.Exit)

	results[len(results)-1] = s.mem()
	m.AddArgs(results...)

	b = s.endBlock()
	b.Kind = ssa.BlockRet
	b.SetControl(m)
	if s.hasdefer && s.hasOpenDefers {
		s.lastDeferFinalBlock = b
	}
	return b
}

type opAndType struct {
	op    ir.Op
	etype types.Kind
}

var opToSSA = map[opAndType]ssa.Op{
	opAndType{ir.OADD, types.TINT8}:    ssa.OpAdd8,
	opAndType{ir.OADD, types.TUINT8}:   ssa.OpAdd8,
	opAndType{ir.OADD, types.TINT16}:   ssa.OpAdd16,
	opAndType{ir.OADD, types.TUINT16}:  ssa.OpAdd16,
	opAndType{ir.OADD, types.TINT32}:   ssa.OpAdd32,
	opAndType{ir.OADD, types.TUINT32}:  ssa.OpAdd32,
	opAndType{ir.OADD, types.TINT64}:   ssa.OpAdd64,
	opAndType{ir.OADD, types.TUINT64}:  ssa.OpAdd64,
	opAndType{ir.OADD, types.TFLOAT32}: ssa.OpAdd32F,
	opAndType{ir.OADD, types.TFLOAT64}: ssa.OpAdd64F,

	opAndType{ir.OSUB, types.TINT8}:    ssa.OpSub8,
	opAndType{ir.OSUB, types.TUINT8}:   ssa.OpSub8,
	opAndType{ir.OSUB, types.TINT16}:   ssa.OpSub16,
	opAndType{ir.OSUB, types.TUINT16}:  ssa.OpSub16,
	opAndType{ir.OSUB, types.TINT32}:   ssa.OpSub32,
	opAndType{ir.OSUB, types.TUINT32}:  ssa.OpSub32,
	opAndType{ir.OSUB, types.TINT64}:   ssa.OpSub64,
	opAndType{ir.OSUB, types.TUINT64}:  ssa.OpSub64,
	opAndType{ir.OSUB, types.TFLOAT32}: ssa.OpSub32F,
	opAndType{ir.OSUB, types.TFLOAT64}: ssa.OpSub64F,

	opAndType{ir.ONOT, types.TBOOL}: ssa.OpNot,

	opAndType{ir.ONEG, types.TINT8}:    ssa.OpNeg8,
	opAndType{ir.ONEG, types.TUINT8}:   ssa.OpNeg8,
	opAndType{ir.ONEG, types.TINT16}:   ssa.OpNeg16,
	opAndType{ir.ONEG, types.TUINT16}:  ssa.OpNeg16,
	opAndType{ir.ONEG, types.TINT32}:   ssa.OpNeg32,
	opAndType{ir.ONEG, types.TUINT32}:  ssa.OpNeg32,
	opAndType{ir.ONEG, types.TINT64}:   ssa.OpNeg64,
	opAndType{ir.ONEG, types.TUINT64}:  ssa.OpNeg64,
	opAndType{ir.ONEG, types.TFLOAT32}: ssa.OpNeg32F,
	opAndType{ir.ONEG, types.TFLOAT64}: ssa.OpNeg64F,

	opAndType{ir.OBITNOT, types.TINT8}:   ssa.OpCom8,
	opAndType{ir.OBITNOT, types.TUINT8}:  ssa.OpCom8,
	opAndType{ir.OBITNOT, types.TINT16}:  ssa.OpCom16,
	opAndType{ir.OBITNOT, types.TUINT16}: ssa.OpCom16,
	opAndType{ir.OBITNOT, types.TINT32}:  ssa.OpCom32,
	opAndType{ir.OBITNOT, types.TUINT32}: ssa.OpCom32,
	opAndType{ir.OBITNOT, types.TINT64}:  ssa.OpCom64,
	opAndType{ir.OBITNOT, types.TUINT64}: ssa.OpCom64,

	opAndType{ir.OIMAG, types.TCOMPLEX64}:  ssa.OpComplexImag,
	opAndType{ir.OIMAG, types.TCOMPLEX128}: ssa.OpComplexImag,
	opAndType{ir.OREAL, types.TCOMPLEX64}:  ssa.OpComplexReal,
	opAndType{ir.OREAL, types.TCOMPLEX128}: ssa.OpComplexReal,

	opAndType{ir.OMUL, types.TINT8}:    ssa.OpMul8,
	opAndType{ir.OMUL, types.TUINT8}:   ssa.OpMul8,
	opAndType{ir.OMUL, types.TINT16}:   ssa.OpMul16,
	opAndType{ir.OMUL, types.TUINT16}:  ssa.OpMul16,
	opAndType{ir.OMUL, types.TINT32}:   ssa.OpMul32,
	opAndType{ir.OMUL, types.TUINT32}:  ssa.OpMul32,
	opAndType{ir.OMUL, types.TINT64}:   ssa.OpMul64,
	opAndType{ir.OMUL, types.TUINT64}:  ssa.OpMul64,
	opAndType{ir.OMUL, types.TFLOAT32}: ssa.OpMul32F,
	opAndType{ir.OMUL, types.TFLOAT64}: ssa.OpMul64F,

	opAndType{ir.ODIV, types.TFLOAT32}: ssa.OpDiv32F,
	opAndType{ir.ODIV, types.TFLOAT64}: ssa.OpDiv64F,

	opAndType{ir.ODIV, types.TINT8}:   ssa.OpDiv8,
	opAndType{ir.ODIV, types.TUINT8}:  ssa.OpDiv8u,
	opAndType{ir.ODIV, types.TINT16}:  ssa.OpDiv16,
	opAndType{ir.ODIV, types.TUINT16}: ssa.OpDiv16u,
	opAndType{ir.ODIV, types.TINT32}:  ssa.OpDiv32,
	opAndType{ir.ODIV, types.TUINT32}: ssa.OpDiv32u,
	opAndType{ir.ODIV, types.TINT64}:  ssa.OpDiv64,
	opAndType{ir.ODIV, types.TUINT64}: ssa.OpDiv64u,

	opAndType{ir.OMOD, types.TINT8}:   ssa.OpMod8,
	opAndType{ir.OMOD, types.TUINT8}:  ssa.OpMod8u,
	opAndType{ir.OMOD, types.TINT16}:  ssa.OpMod16,
	opAndType{ir.OMOD, types.TUINT16}: ssa.OpMod16u,
	opAndType{ir.OMOD, types.TINT32}:  ssa.OpMod32,
	opAndType{ir.OMOD, types.TUINT32}: ssa.OpMod32u,
	opAndType{ir.OMOD, types.TINT64}:  ssa.OpMod64,
	opAndType{ir.OMOD, types.TUINT64}: ssa.OpMod64u,

	opAndType{ir.OAND, types.TINT8}:   ssa.OpAnd8,
	opAndType{ir.OAND, types.TUINT8}:  ssa.OpAnd8,
	opAndType{ir.OAND, types.TINT16}:  ssa.OpAnd16,
	opAndType{ir.OAND, types.TUINT16}: ssa.OpAnd16,
	opAndType{ir.OAND, types.TINT32}:  ssa.OpAnd32,
	opAndType{ir.OAND, types.TUINT32}: ssa.OpAnd32,
	opAndType{ir.OAND, types.TINT64}:  ssa.OpAnd64,
	opAndType{ir.OAND, types.TUINT64}: ssa.OpAnd64,

	opAndType{ir.OOR, types.TINT8}:   ssa.OpOr8,
	opAndType{ir.OOR, types.TUINT8}:  ssa.OpOr8,
	opAndType{ir.OOR, types.TINT16}:  ssa.OpOr16,
	opAndType{ir.OOR, types.TUINT16}: ssa.OpOr16,
	opAndType{ir.OOR, types.TINT32}:  ssa.OpOr32,
	opAndType{ir.OOR, types.TUINT32}: ssa.OpOr32,
	opAndType{ir.OOR, types.TINT64}:  ssa.OpOr64,
	opAndType{ir.OOR, types.TUINT64}: ssa.OpOr64,

	opAndType{ir.OXOR, types.TINT8}:   ssa.OpXor8,
	opAndType{ir.OXOR, types.TUINT8}:  ssa.OpXor8,
	opAndType{ir.OXOR, types.TINT16}:  ssa.OpXor16,
	opAndType{ir.OXOR, types.TUINT16}: ssa.OpXor16,
	opAndType{ir.OXOR, types.TINT32}:  ssa.OpXor32,
	opAndType{ir.OXOR, types.TUINT32}: ssa.OpXor32,
	opAndType{ir.OXOR, types.TINT64}:  ssa.OpXor64,
	opAndType{ir.OXOR, types.TUINT64}: ssa.OpXor64,

	opAndType{ir.OEQ, types.TBOOL}:      ssa.OpEqB,
	opAndType{ir.OEQ, types.TINT8}:      ssa.OpEq8,
	opAndType{ir.OEQ, types.TUINT8}:     ssa.OpEq8,
	opAndType{ir.OEQ, types.TINT16}:     ssa.OpEq16,
	opAndType{ir.OEQ, types.TUINT16}:    ssa.OpEq16,
	opAndType{ir.OEQ, types.TINT32}:     ssa.OpEq32,
	opAndType{ir.OEQ, types.TUINT32}:    ssa.OpEq32,
	opAndType{ir.OEQ, types.TINT64}:     ssa.OpEq64,
	opAndType{ir.OEQ, types.TUINT64}:    ssa.OpEq64,
	opAndType{ir.OEQ, types.TINTER}:     ssa.OpEqInter,
	opAndType{ir.OEQ, types.TSLICE}:     ssa.OpEqSlice,
	opAndType{ir.OEQ, types.TFUNC}:      ssa.OpEqPtr,
	opAndType{ir.OEQ, types.TMAP}:       ssa.OpEqPtr,
	opAndType{ir.OEQ, types.TCHAN}:      ssa.OpEqPtr,
	opAndType{ir.OEQ, types.TPTR}:       ssa.OpEqPtr,
	opAndType{ir.OEQ, types.TUINTPTR}:   ssa.OpEqPtr,
	opAndType{ir.OEQ, types.TUNSAFEPTR}: ssa.OpEqPtr,
	opAndType{ir.OEQ, types.TFLOAT64}:   ssa.OpEq64F,
	opAndType{ir.OEQ, types.TFLOAT32}:   ssa.OpEq32F,

	opAndType{ir.ONE, types.TBOOL}:      ssa.OpNeqB,
	opAndType{ir.ONE, types.TINT8}:      ssa.OpNeq8,
	opAndType{ir.ONE, types.TUINT8}:     ssa.OpNeq8,
	opAndType{ir.ONE, types.TINT16}:     ssa.OpNeq16,
	opAndType{ir.ONE, types.TUINT16}:    ssa.OpNeq16,
	opAndType{ir.ONE, types.TINT32}:     ssa.OpNeq32,
	opAndType{ir.ONE, types.TUINT32}:    ssa.OpNeq32,
	opAndType{ir.ONE, types.TINT64}:     ssa.OpNeq64,
	opAndType{ir.ONE, types.TUINT64}:    ssa.OpNeq64,
	opAndType{ir.ONE, types.TINTER}:     ssa.OpNeqInter,
	opAndType{ir.ONE, types.TSLICE}:     ssa.OpNeqSlice,
	opAndType{ir.ONE, types.TFUNC}:      ssa.OpNeqPtr,
	opAndType{ir.ONE, types.TMAP}:       ssa.OpNeqPtr,
	opAndType{ir.ONE, types.TCHAN}:      ssa.OpNeqPtr,
	opAndType{ir.ONE, types.TPTR}:       ssa.OpNeqPtr,
	opAndType{ir.ONE, types.TUINTPTR}:   ssa.OpNeqPtr,
	opAndType{ir.ONE, types.TUNSAFEPTR}: ssa.OpNeqPtr,
	opAndType{ir.ONE, types.TFLOAT64}:   ssa.OpNeq64F,
	opAndType{ir.ONE, types.TFLOAT32}:   ssa.OpNeq32F,

	opAndType{ir.OLT, types.TINT8}:    ssa.OpLess8,
	opAndType{ir.OLT, types.TUINT8}:   ssa.OpLess8U,
	opAndType{ir.OLT, types.TINT16}:   ssa.OpLess16,
	opAndType{ir.OLT, types.TUINT16}:  ssa.OpLess16U,
	opAndType{ir.OLT, types.TINT32}:   ssa.OpLess32,
	opAndType{ir.OLT, types.TUINT32}:  ssa.OpLess32U,
	opAndType{ir.OLT, types.TINT64}:   ssa.OpLess64,
	opAndType{ir.OLT, types.TUINT64}:  ssa.OpLess64U,
	opAndType{ir.OLT, types.TFLOAT64}: ssa.OpLess64F,
	opAndType{ir.OLT, types.TFLOAT32}: ssa.OpLess32F,

	opAndType{ir.OLE, types.TINT8}:    ssa.OpLeq8,
	opAndType{ir.OLE, types.TUINT8}:   ssa.OpLeq8U,
	opAndType{ir.OLE, types.TINT16}:   ssa.OpLeq16,
	opAndType{ir.OLE, types.TUINT16}:  ssa.OpLeq16U,
	opAndType{ir.OLE, types.TINT32}:   ssa.OpLeq32,
	opAndType{ir.OLE, types.TUINT32}:  ssa.OpLeq32U,
	opAndType{ir.OLE, types.TINT64}:   ssa.OpLeq64,
	opAndType{ir.OLE, types.TUINT64}:  ssa.OpLeq64U,
	opAndType{ir.OLE, types.TFLOAT64}: ssa.OpLeq64F,
	opAndType{ir.OLE, types.TFLOAT32}: ssa.OpLeq32F,
}

func (s *state) concreteEtype(t *types.Type) types.Kind {
	e := t.Kind()
	switch e {
	default:
		return e
	case types.TINT:
		if s.config.PtrSize == 8 {
			return types.TINT64
		}
		return types.TINT32
	case types.TUINT:
		if s.config.PtrSize == 8 {
			return types.TUINT64
		}
		return types.TUINT32
	case types.TUINTPTR:
		if s.config.PtrSize == 8 {
			return types.TUINT64
		}
		return types.TUINT32
	}
}

func (s *state) ssaOp(op ir.Op, t *types.Type) ssa.Op {
	etype := s.concreteEtype(t)
	x, ok := opToSSA[opAndType{op, etype}]
	if !ok {
		s.Fatalf("unhandled binary op %v %s", op, etype)
	}
	return x
}

type opAndTwoTypes struct {
	op     ir.Op
	etype1 types.Kind
	etype2 types.Kind
}

type twoTypes struct {
	etype1 types.Kind
	etype2 types.Kind
}

type twoOpsAndType struct {
	op1              ssa.Op
	op2              ssa.Op
	intermediateType types.Kind
}

var fpConvOpToSSA = map[twoTypes]twoOpsAndType{

	twoTypes{types.TINT8, types.TFLOAT32}:  twoOpsAndType{ssa.OpSignExt8to32, ssa.OpCvt32to32F, types.TINT32},
	twoTypes{types.TINT16, types.TFLOAT32}: twoOpsAndType{ssa.OpSignExt16to32, ssa.OpCvt32to32F, types.TINT32},
	twoTypes{types.TINT32, types.TFLOAT32}: twoOpsAndType{ssa.OpCopy, ssa.OpCvt32to32F, types.TINT32},
	twoTypes{types.TINT64, types.TFLOAT32}: twoOpsAndType{ssa.OpCopy, ssa.OpCvt64to32F, types.TINT64},

	twoTypes{types.TINT8, types.TFLOAT64}:  twoOpsAndType{ssa.OpSignExt8to32, ssa.OpCvt32to64F, types.TINT32},
	twoTypes{types.TINT16, types.TFLOAT64}: twoOpsAndType{ssa.OpSignExt16to32, ssa.OpCvt32to64F, types.TINT32},
	twoTypes{types.TINT32, types.TFLOAT64}: twoOpsAndType{ssa.OpCopy, ssa.OpCvt32to64F, types.TINT32},
	twoTypes{types.TINT64, types.TFLOAT64}: twoOpsAndType{ssa.OpCopy, ssa.OpCvt64to64F, types.TINT64},

	twoTypes{types.TFLOAT32, types.TINT8}:  twoOpsAndType{ssa.OpCvt32Fto32, ssa.OpTrunc32to8, types.TINT32},
	twoTypes{types.TFLOAT32, types.TINT16}: twoOpsAndType{ssa.OpCvt32Fto32, ssa.OpTrunc32to16, types.TINT32},
	twoTypes{types.TFLOAT32, types.TINT32}: twoOpsAndType{ssa.OpCvt32Fto32, ssa.OpCopy, types.TINT32},
	twoTypes{types.TFLOAT32, types.TINT64}: twoOpsAndType{ssa.OpCvt32Fto64, ssa.OpCopy, types.TINT64},

	twoTypes{types.TFLOAT64, types.TINT8}:  twoOpsAndType{ssa.OpCvt64Fto32, ssa.OpTrunc32to8, types.TINT32},
	twoTypes{types.TFLOAT64, types.TINT16}: twoOpsAndType{ssa.OpCvt64Fto32, ssa.OpTrunc32to16, types.TINT32},
	twoTypes{types.TFLOAT64, types.TINT32}: twoOpsAndType{ssa.OpCvt64Fto32, ssa.OpCopy, types.TINT32},
	twoTypes{types.TFLOAT64, types.TINT64}: twoOpsAndType{ssa.OpCvt64Fto64, ssa.OpCopy, types.TINT64},
	// unsigned
	twoTypes{types.TUINT8, types.TFLOAT32}:  twoOpsAndType{ssa.OpZeroExt8to32, ssa.OpCvt32to32F, types.TINT32},
	twoTypes{types.TUINT16, types.TFLOAT32}: twoOpsAndType{ssa.OpZeroExt16to32, ssa.OpCvt32to32F, types.TINT32},
	twoTypes{types.TUINT32, types.TFLOAT32}: twoOpsAndType{ssa.OpZeroExt32to64, ssa.OpCvt64to32F, types.TINT64}, // go wide to dodge unsigned
	twoTypes{types.TUINT64, types.TFLOAT32}: twoOpsAndType{ssa.OpCopy, ssa.OpInvalid, types.TUINT64},            // Cvt64Uto32F, branchy code expansion instead

	twoTypes{types.TUINT8, types.TFLOAT64}:  twoOpsAndType{ssa.OpZeroExt8to32, ssa.OpCvt32to64F, types.TINT32},
	twoTypes{types.TUINT16, types.TFLOAT64}: twoOpsAndType{ssa.OpZeroExt16to32, ssa.OpCvt32to64F, types.TINT32},
	twoTypes{types.TUINT32, types.TFLOAT64}: twoOpsAndType{ssa.OpZeroExt32to64, ssa.OpCvt64to64F, types.TINT64}, // go wide to dodge unsigned
	twoTypes{types.TUINT64, types.TFLOAT64}: twoOpsAndType{ssa.OpCopy, ssa.OpInvalid, types.TUINT64},            // Cvt64Uto64F, branchy code expansion instead

	twoTypes{types.TFLOAT32, types.TUINT8}:  twoOpsAndType{ssa.OpCvt32Fto32, ssa.OpTrunc32to8, types.TINT32},
	twoTypes{types.TFLOAT32, types.TUINT16}: twoOpsAndType{ssa.OpCvt32Fto32, ssa.OpTrunc32to16, types.TINT32},
	twoTypes{types.TFLOAT32, types.TUINT32}: twoOpsAndType{ssa.OpCvt32Fto64, ssa.OpTrunc64to32, types.TINT64}, // go wide to dodge unsigned
	twoTypes{types.TFLOAT32, types.TUINT64}: twoOpsAndType{ssa.OpInvalid, ssa.OpCopy, types.TUINT64},          // Cvt32Fto64U, branchy code expansion instead

	twoTypes{types.TFLOAT64, types.TUINT8}:  twoOpsAndType{ssa.OpCvt64Fto32, ssa.OpTrunc32to8, types.TINT32},
	twoTypes{types.TFLOAT64, types.TUINT16}: twoOpsAndType{ssa.OpCvt64Fto32, ssa.OpTrunc32to16, types.TINT32},
	twoTypes{types.TFLOAT64, types.TUINT32}: twoOpsAndType{ssa.OpCvt64Fto64, ssa.OpTrunc64to32, types.TINT64}, // go wide to dodge unsigned
	twoTypes{types.TFLOAT64, types.TUINT64}: twoOpsAndType{ssa.OpInvalid, ssa.OpCopy, types.TUINT64},          // Cvt64Fto64U, branchy code expansion instead

	// float
	twoTypes{types.TFLOAT64, types.TFLOAT32}: twoOpsAndType{ssa.OpCvt64Fto32F, ssa.OpCopy, types.TFLOAT32},
	twoTypes{types.TFLOAT64, types.TFLOAT64}: twoOpsAndType{ssa.OpRound64F, ssa.OpCopy, types.TFLOAT64},
	twoTypes{types.TFLOAT32, types.TFLOAT32}: twoOpsAndType{ssa.OpRound32F, ssa.OpCopy, types.TFLOAT32},
	twoTypes{types.TFLOAT32, types.TFLOAT64}: twoOpsAndType{ssa.OpCvt32Fto64F, ssa.OpCopy, types.TFLOAT64},
}

// this map is used only for 32-bit arch, and only includes the difference
// on 32-bit arch, don't use int64<->float conversion for uint32
var fpConvOpToSSA32 = map[twoTypes]twoOpsAndType{
	twoTypes{types.TUINT32, types.TFLOAT32}: twoOpsAndType{ssa.OpCopy, ssa.OpCvt32Uto32F, types.TUINT32},
	twoTypes{types.TUINT32, types.TFLOAT64}: twoOpsAndType{ssa.OpCopy, ssa.OpCvt32Uto64F, types.TUINT32},
	twoTypes{types.TFLOAT32, types.TUINT32}: twoOpsAndType{ssa.OpCvt32Fto32U, ssa.OpCopy, types.TUINT32},
	twoTypes{types.TFLOAT64, types.TUINT32}: twoOpsAndType{ssa.OpCvt64Fto32U, ssa.OpCopy, types.TUINT32},
}

// uint64<->float conversions, only on machines that have instructions for that
var uint64fpConvOpToSSA = map[twoTypes]twoOpsAndType{
	twoTypes{types.TUINT64, types.TFLOAT32}: twoOpsAndType{ssa.OpCopy, ssa.OpCvt64Uto32F, types.TUINT64},
	twoTypes{types.TUINT64, types.TFLOAT64}: twoOpsAndType{ssa.OpCopy, ssa.OpCvt64Uto64F, types.TUINT64},
	twoTypes{types.TFLOAT32, types.TUINT64}: twoOpsAndType{ssa.OpCvt32Fto64U, ssa.OpCopy, types.TUINT64},
	twoTypes{types.TFLOAT64, types.TUINT64}: twoOpsAndType{ssa.OpCvt64Fto64U, ssa.OpCopy, types.TUINT64},
}

var shiftOpToSSA = map[opAndTwoTypes]ssa.Op{
	opAndTwoTypes{ir.OLSH, types.TINT8, types.TUINT8}:   ssa.OpLsh8x8,
	opAndTwoTypes{ir.OLSH, types.TUINT8, types.TUINT8}:  ssa.OpLsh8x8,
	opAndTwoTypes{ir.OLSH, types.TINT8, types.TUINT16}:  ssa.OpLsh8x16,
	opAndTwoTypes{ir.OLSH, types.TUINT8, types.TUINT16}: ssa.OpLsh8x16,
	opAndTwoTypes{ir.OLSH, types.TINT8, types.TUINT32}:  ssa.OpLsh8x32,
	opAndTwoTypes{ir.OLSH, types.TUINT8, types.TUINT32}: ssa.OpLsh8x32,
	opAndTwoTypes{ir.OLSH, types.TINT8, types.TUINT64}:  ssa.OpLsh8x64,
	opAndTwoTypes{ir.OLSH, types.TUINT8, types.TUINT64}: ssa.OpLsh8x64,

	opAndTwoTypes{ir.OLSH, types.TINT16, types.TUINT8}:   ssa.OpLsh16x8,
	opAndTwoTypes{ir.OLSH, types.TUINT16, types.TUINT8}:  ssa.OpLsh16x8,
	opAndTwoTypes{ir.OLSH, types.TINT16, types.TUINT16}:  ssa.OpLsh16x16,
	opAndTwoTypes{ir.OLSH, types.TUINT16, types.TUINT16}: ssa.OpLsh16x16,
	opAndTwoTypes{ir.OLSH, types.TINT16, types.TUINT32}:  ssa.OpLsh16x32,
	opAndTwoTypes{ir.OLSH, types.TUINT16, types.TUINT32}: ssa.OpLsh16x32,
	opAndTwoTypes{ir.OLSH, types.TINT16, types.TUINT64}:  ssa.OpLsh16x64,
	opAndTwoTypes{ir.OLSH, types.TUINT16, types.TUINT64}: ssa.OpLsh16x64,

	opAndTwoTypes{ir.OLSH, types.TINT32, types.TUINT8}:   ssa.OpLsh32x8,
	opAndTwoTypes{ir.OLSH, types.TUINT32, types.TUINT8}:  ssa.OpLsh32x8,
	opAndTwoTypes{ir.OLSH, types.TINT32, types.TUINT16}:  ssa.OpLsh32x16,
	opAndTwoTypes{ir.OLSH, types.TUINT32, types.TUINT16}: ssa.OpLsh32x16,
	opAndTwoTypes{ir.OLSH, types.TINT32, types.TUINT32}:  ssa.OpLsh32x32,
	opAndTwoTypes{ir.OLSH, types.TUINT32, types.TUINT32}: ssa.OpLsh32x32,
	opAndTwoTypes{ir.OLSH, types.TINT32, types.TUINT64}:  ssa.OpLsh32x64,
	opAndTwoTypes{ir.OLSH, types.TUINT32, types.TUINT64}: ssa.OpLsh32x64,

	opAndTwoTypes{ir.OLSH, types.TINT64, types.TUINT8}:   ssa.OpLsh64x8,
	opAndTwoTypes{ir.OLSH, types.TUINT64, types.TUINT8}:  ssa.OpLsh64x8,
	opAndTwoTypes{ir.OLSH, types.TINT64, types.TUINT16}:  ssa.OpLsh64x16,
	opAndTwoTypes{ir.OLSH, types.TUINT64, types.TUINT16}: ssa.OpLsh64x16,
	opAndTwoTypes{ir.OLSH, types.TINT64, types.TUINT32}:  ssa.OpLsh64x32,
	opAndTwoTypes{ir.OLSH, types.TUINT64, types.TUINT32}: ssa.OpLsh64x32,
	opAndTwoTypes{ir.OLSH, types.TINT64, types.TUINT64}:  ssa.OpLsh64x64,
	opAndTwoTypes{ir.OLSH, types.TUINT64, types.TUINT64}: ssa.OpLsh64x64,

	opAndTwoTypes{ir.ORSH, types.TINT8, types.TUINT8}:   ssa.OpRsh8x8,
	opAndTwoTypes{ir.ORSH, types.TUINT8, types.TUINT8}:  ssa.OpRsh8Ux8,
	opAndTwoTypes{ir.ORSH, types.TINT8, types.TUINT16}:  ssa.OpRsh8x16,
	opAndTwoTypes{ir.ORSH, types.TUINT8, types.TUINT16}: ssa.OpRsh8Ux16,
	opAndTwoTypes{ir.ORSH, types.TINT8, types.TUINT32}:  ssa.OpRsh8x32,
	opAndTwoTypes{ir.ORSH, types.TUINT8, types.TUINT32}: ssa.OpRsh8Ux32,
	opAndTwoTypes{ir.ORSH, types.TINT8, types.TUINT64}:  ssa.OpRsh8x64,
	opAndTwoTypes{ir.ORSH, types.TUINT8, types.TUINT64}: ssa.OpRsh8Ux64,

	opAndTwoTypes{ir.ORSH, types.TINT16, types.TUINT8}:   ssa.OpRsh16x8,
	opAndTwoTypes{ir.ORSH, types.TUINT16, types.TUINT8}:  ssa.OpRsh16Ux8,
	opAndTwoTypes{ir.ORSH, types.TINT16, types.TUINT16}:  ssa.OpRsh16x16,
	opAndTwoTypes{ir.ORSH, types.TUINT16, types.TUINT16}: ssa.OpRsh16Ux16,
	opAndTwoTypes{ir.ORSH, types.TINT16, types.TUINT32}:  ssa.OpRsh16x32,
	opAndTwoTypes{ir.ORSH, types.TUINT16, types.TUINT32}: ssa.OpRsh16Ux32,
	opAndTwoTypes{ir.ORSH, types.TINT16, types.TUINT64}:  ssa.OpRsh16x64,
	opAndTwoTypes{ir.ORSH, types.TUINT16, types.TUINT64}: ssa.OpRsh16Ux64,

	opAndTwoTypes{ir.ORSH, types.TINT32, types.TUINT8}:   ssa.OpRsh32x8,
	opAndTwoTypes{ir.ORSH, types.TUINT32, types.TUINT8}:  ssa.OpRsh32Ux8,
	opAndTwoTypes{ir.ORSH, types.TINT32, types.TUINT16}:  ssa.OpRsh32x16,
	opAndTwoTypes{ir.ORSH, types.TUINT32, types.TUINT16}: ssa.OpRsh32Ux16,
	opAndTwoTypes{ir.ORSH, types.TINT32, types.TUINT32}:  ssa.OpRsh32x32,
	opAndTwoTypes{ir.ORSH, types.TUINT32, types.TUINT32}: ssa.OpRsh32Ux32,
	opAndTwoTypes{ir.ORSH, types.TINT32, types.TUINT64}:  ssa.OpRsh32x64,
	opAndTwoTypes{ir.ORSH, types.TUINT32, types.TUINT64}: ssa.OpRsh32Ux64,

	opAndTwoTypes{ir.ORSH, types.TINT64, types.TUINT8}:   ssa.OpRsh64x8,
	opAndTwoTypes{ir.ORSH, types.TUINT64, types.TUINT8}:  ssa.OpRsh64Ux8,
	opAndTwoTypes{ir.ORSH, types.TINT64, types.TUINT16}:  ssa.OpRsh64x16,
	opAndTwoTypes{ir.ORSH, types.TUINT64, types.TUINT16}: ssa.OpRsh64Ux16,
	opAndTwoTypes{ir.ORSH, types.TINT64, types.TUINT32}:  ssa.OpRsh64x32,
	opAndTwoTypes{ir.ORSH, types.TUINT64, types.TUINT32}: ssa.OpRsh64Ux32,
	opAndTwoTypes{ir.ORSH, types.TINT64, types.TUINT64}:  ssa.OpRsh64x64,
	opAndTwoTypes{ir.ORSH, types.TUINT64, types.TUINT64}: ssa.OpRsh64Ux64,
}

func (s *state) ssaShiftOp(op ir.Op, t *types.Type, u *types.Type) ssa.Op {
	etype1 := s.concreteEtype(t)
	etype2 := s.concreteEtype(u)
	x, ok := shiftOpToSSA[opAndTwoTypes{op, etype1, etype2}]
	if !ok {
		s.Fatalf("unhandled shift op %v etype=%s/%s", op, etype1, etype2)
	}
	return x
}

// expr converts the expression n to ssa, adds it to s and returns the ssa result.
func (s *state) expr(n ir.Node) *ssa.Value {
	if ir.HasUniquePos(n) {
		// ONAMEs and named OLITERALs have the line number
		// of the decl, not the use. See issue 14742.
		s.pushLine(n.Pos())
		defer s.popLine()
	}

	s.stmtList(n.Init())
	switch n.Op() {
	case ir.OBYTES2STRTMP:
		n := n.(*ir.ConvExpr)
		slice := s.expr(n.X)
		ptr := s.newValue1(ssa.OpSlicePtr, s.f.Config.Types.BytePtr, slice)
		len := s.newValue1(ssa.OpSliceLen, types.Types[types.TINT], slice)
		return s.newValue2(ssa.OpStringMake, n.Type(), ptr, len)
	case ir.OSTR2BYTESTMP:
		n := n.(*ir.ConvExpr)
		str := s.expr(n.X)
		ptr := s.newValue1(ssa.OpStringPtr, s.f.Config.Types.BytePtr, str)
		len := s.newValue1(ssa.OpStringLen, types.Types[types.TINT], str)
		return s.newValue3(ssa.OpSliceMake, n.Type(), ptr, len, len)
	case ir.OCFUNC:
		n := n.(*ir.UnaryExpr)
		aux := n.X.(*ir.Name).Linksym()
		// OCFUNC is used to build function values, which must
		// always reference ABIInternal entry points.
		if aux.ABI() != obj.ABIInternal {
			s.Fatalf("expected ABIInternal: %v", aux.ABI())
		}
		return s.entryNewValue1A(ssa.OpAddr, n.Type(), aux, s.sb)
	case ir.ONAME:
		n := n.(*ir.Name)
		if n.Class == ir.PFUNC {
			// "value" of a function is the address of the function's closure
			sym := staticdata.FuncLinksym(n)
			return s.entryNewValue1A(ssa.OpAddr, types.NewPtr(n.Type()), sym, s.sb)
		}
		if s.canSSA(n) {
			return s.variable(n, n.Type())
		}
		return s.load(n.Type(), s.addr(n))
	case ir.OLINKSYMOFFSET:
		n := n.(*ir.LinksymOffsetExpr)
		return s.load(n.Type(), s.addr(n))
	case ir.ONIL:
		n := n.(*ir.NilExpr)
		t := n.Type()
		switch {
		case t.IsSlice():
			return s.constSlice(t)
		case t.IsInterface():
			return s.constInterface(t)
		default:
			return s.constNil(t)
		}
	case ir.OLITERAL:
		switch u := n.Val(); u.Kind() {
		case constant.Int:
			i := ir.IntVal(n.Type(), u)
			switch n.Type().Size() {
			case 1:
				return s.constInt8(n.Type(), int8(i))
			case 2:
				return s.constInt16(n.Type(), int16(i))
			case 4:
				return s.constInt32(n.Type(), int32(i))
			case 8:
				return s.constInt64(n.Type(), i)
			default:
				s.Fatalf("bad integer size %d", n.Type().Size())
				return nil
			}
		case constant.String:
			i := constant.StringVal(u)
			if i == "" {
				return s.constEmptyString(n.Type())
			}
			return s.entryNewValue0A(ssa.OpConstString, n.Type(), ssa.StringToAux(i))
		case constant.Bool:
			return s.constBool(constant.BoolVal(u))
		case constant.Float:
			f, _ := constant.Float64Val(u)
			switch n.Type().Size() {
			case 4:
				return s.constFloat32(n.Type(), f)
			case 8:
				return s.constFloat64(n.Type(), f)
			default:
				s.Fatalf("bad float size %d", n.Type().Size())
				return nil
			}
		case constant.Complex:
			re, _ := constant.Float64Val(constant.Real(u))
			im, _ := constant.Float64Val(constant.Imag(u))
			switch n.Type().Size() {
			case 8:
				pt := types.Types[types.TFLOAT32]
				return s.newValue2(ssa.OpComplexMake, n.Type(),
					s.constFloat32(pt, re),
					s.constFloat32(pt, im))
			case 16:
				pt := types.Types[types.TFLOAT64]
				return s.newValue2(ssa.OpComplexMake, n.Type(),
					s.constFloat64(pt, re),
					s.constFloat64(pt, im))
			default:
				s.Fatalf("bad complex size %d", n.Type().Size())
				return nil
			}
		default:
			s.Fatalf("unhandled OLITERAL %v", u.Kind())
			return nil
		}
	case ir.OCONVNOP:
		n := n.(*ir.ConvExpr)
		to := n.Type()
		from := n.X.Type()

		// Assume everything will work out, so set up our return value.
		// Anything interesting that happens from here is a fatal.
		x := s.expr(n.X)
		if to == from {
			return x
		}

		// Special case for not confusing GC and liveness.
		// We don't want pointers accidentally classified
		// as not-pointers or vice-versa because of copy
		// elision.
		if to.IsPtrShaped() != from.IsPtrShaped() {
			return s.newValue2(ssa.OpConvert, to, x, s.mem())
		}

		v := s.newValue1(ssa.OpCopy, to, x) // ensure that v has the right type

		// CONVNOP closure
		if to.Kind() == types.TFUNC && from.IsPtrShaped() {
			return v
		}

		// named <--> unnamed type or typed <--> untyped const
		if from.Kind() == to.Kind() {
			return v
		}

		// unsafe.Pointer <--> *T
		if to.IsUnsafePtr() && from.IsPtrShaped() || from.IsUnsafePtr() && to.IsPtrShaped() {
			return v
		}

		// map <--> *hmap
		if to.Kind() == types.TMAP && from.IsPtr() &&
			to.MapType().Hmap == from.Elem() {
			return v
		}

		types.CalcSize(from)
		types.CalcSize(to)
		if from.Width != to.Width {
			s.Fatalf("CONVNOP width mismatch %v (%d) -> %v (%d)\n", from, from.Width, to, to.Width)
			return nil
		}
		if etypesign(from.Kind()) != etypesign(to.Kind()) {
			s.Fatalf("CONVNOP sign mismatch %v (%s) -> %v (%s)\n", from, from.Kind(), to, to.Kind())
			return nil
		}

		if base.Flag.Cfg.Instrumenting {
			// These appear to be fine, but they fail the
			// integer constraint below, so okay them here.
			// Sample non-integer conversion: map[string]string -> *uint8
			return v
		}

		if etypesign(from.Kind()) == 0 {
			s.Fatalf("CONVNOP unrecognized non-integer %v -> %v\n", from, to)
			return nil
		}

		// integer, same width, same sign
		return v

	case ir.OCONV:
		n := n.(*ir.ConvExpr)
		x := s.expr(n.X)
		ft := n.X.Type() // from type
		tt := n.Type()   // to type
		if ft.IsBoolean() && tt.IsKind(types.TUINT8) {
			// Bool -> uint8 is generated internally when indexing into runtime.staticbyte.
			return s.newValue1(ssa.OpCopy, n.Type(), x)
		}
		if ft.IsInteger() && tt.IsInteger() {
			var op ssa.Op
			if tt.Size() == ft.Size() {
				op = ssa.OpCopy
			} else if tt.Size() < ft.Size() {
				// truncation
				switch 10*ft.Size() + tt.Size() {
				case 21:
					op = ssa.OpTrunc16to8
				case 41:
					op = ssa.OpTrunc32to8
				case 42:
					op = ssa.OpTrunc32to16
				case 81:
					op = ssa.OpTrunc64to8
				case 82:
					op = ssa.OpTrunc64to16
				case 84:
					op = ssa.OpTrunc64to32
				default:
					s.Fatalf("weird integer truncation %v -> %v", ft, tt)
				}
			} else if ft.IsSigned() {
				// sign extension
				switch 10*ft.Size() + tt.Size() {
				case 12:
					op = ssa.OpSignExt8to16
				case 14:
					op = ssa.OpSignExt8to32
				case 18:
					op = ssa.OpSignExt8to64
				case 24:
					op = ssa.OpSignExt16to32
				case 28:
					op = ssa.OpSignExt16to64
				case 48:
					op = ssa.OpSignExt32to64
				default:
					s.Fatalf("bad integer sign extension %v -> %v", ft, tt)
				}
			} else {
				// zero extension
				switch 10*ft.Size() + tt.Size() {
				case 12:
					op = ssa.OpZeroExt8to16
				case 14:
					op = ssa.OpZeroExt8to32
				case 18:
					op = ssa.OpZeroExt8to64
				case 24:
					op = ssa.OpZeroExt16to32
				case 28:
					op = ssa.OpZeroExt16to64
				case 48:
					op = ssa.OpZeroExt32to64
				default:
					s.Fatalf("weird integer sign extension %v -> %v", ft, tt)
				}
			}
			return s.newValue1(op, n.Type(), x)
		}

		if ft.IsFloat() || tt.IsFloat() {
			conv, ok := fpConvOpToSSA[twoTypes{s.concreteEtype(ft), s.concreteEtype(tt)}]
			if s.config.RegSize == 4 && Arch.LinkArch.Family != sys.MIPS && !s.softFloat {
				if conv1, ok1 := fpConvOpToSSA32[twoTypes{s.concreteEtype(ft), s.concreteEtype(tt)}]; ok1 {
					conv = conv1
				}
			}
			if Arch.LinkArch.Family == sys.ARM64 || Arch.LinkArch.Family == sys.Wasm || Arch.LinkArch.Family == sys.S390X || s.softFloat {
				if conv1, ok1 := uint64fpConvOpToSSA[twoTypes{s.concreteEtype(ft), s.concreteEtype(tt)}]; ok1 {
					conv = conv1
				}
			}

			if Arch.LinkArch.Family == sys.MIPS && !s.softFloat {
				if ft.Size() == 4 && ft.IsInteger() && !ft.IsSigned() {
					// tt is float32 or float64, and ft is also unsigned
					if tt.Size() == 4 {
						return s.uint32Tofloat32(n, x, ft, tt)
					}
					if tt.Size() == 8 {
						return s.uint32Tofloat64(n, x, ft, tt)
					}
				} else if tt.Size() == 4 && tt.IsInteger() && !tt.IsSigned() {
					// ft is float32 or float64, and tt is unsigned integer
					if ft.Size() == 4 {
						return s.float32ToUint32(n, x, ft, tt)
					}
					if ft.Size() == 8 {
						return s.float64ToUint32(n, x, ft, tt)
					}
				}
			}

			if !ok {
				s.Fatalf("weird float conversion %v -> %v", ft, tt)
			}
			op1, op2, it := conv.op1, conv.op2, conv.intermediateType

			if op1 != ssa.OpInvalid && op2 != ssa.OpInvalid {
				// normal case, not tripping over unsigned 64
				if op1 == ssa.OpCopy {
					if op2 == ssa.OpCopy {
						return x
					}
					return s.newValueOrSfCall1(op2, n.Type(), x)
				}
				if op2 == ssa.OpCopy {
					return s.newValueOrSfCall1(op1, n.Type(), x)
				}
				return s.newValueOrSfCall1(op2, n.Type(), s.newValueOrSfCall1(op1, types.Types[it], x))
			}
			// Tricky 64-bit unsigned cases.
			if ft.IsInteger() {
				// tt is float32 or float64, and ft is also unsigned
				if tt.Size() == 4 {
					return s.uint64Tofloat32(n, x, ft, tt)
				}
				if tt.Size() == 8 {
					return s.uint64Tofloat64(n, x, ft, tt)
				}
				s.Fatalf("weird unsigned integer to float conversion %v -> %v", ft, tt)
			}
			// ft is float32 or float64, and tt is unsigned integer
			if ft.Size() == 4 {
				return s.float32ToUint64(n, x, ft, tt)
			}
			if ft.Size() == 8 {
				return s.float64ToUint64(n, x, ft, tt)
			}
			s.Fatalf("weird float to unsigned integer conversion %v -> %v", ft, tt)
			return nil
		}

		if ft.IsComplex() && tt.IsComplex() {
			var op ssa.Op
			if ft.Size() == tt.Size() {
				switch ft.Size() {
				case 8:
					op = ssa.OpRound32F
				case 16:
					op = ssa.OpRound64F
				default:
					s.Fatalf("weird complex conversion %v -> %v", ft, tt)
				}
			} else if ft.Size() == 8 && tt.Size() == 16 {
				op = ssa.OpCvt32Fto64F
			} else if ft.Size() == 16 && tt.Size() == 8 {
				op = ssa.OpCvt64Fto32F
			} else {
				s.Fatalf("weird complex conversion %v -> %v", ft, tt)
			}
			ftp := types.FloatForComplex(ft)
			ttp := types.FloatForComplex(tt)
			return s.newValue2(ssa.OpComplexMake, tt,
				s.newValueOrSfCall1(op, ttp, s.newValue1(ssa.OpComplexReal, ftp, x)),
				s.newValueOrSfCall1(op, ttp, s.newValue1(ssa.OpComplexImag, ftp, x)))
		}

		s.Fatalf("unhandled OCONV %s -> %s", n.X.Type().Kind(), n.Type().Kind())
		return nil

	case ir.ODOTTYPE:
		n := n.(*ir.TypeAssertExpr)
		res, _ := s.dottype(n, false)
		return res

	// binary ops
	case ir.OLT, ir.OEQ, ir.ONE, ir.OLE, ir.OGE, ir.OGT:
		n := n.(*ir.BinaryExpr)
		a := s.expr(n.X)
		b := s.expr(n.Y)
		if n.X.Type().IsComplex() {
			pt := types.FloatForComplex(n.X.Type())
			op := s.ssaOp(ir.OEQ, pt)
			r := s.newValueOrSfCall2(op, types.Types[types.TBOOL], s.newValue1(ssa.OpComplexReal, pt, a), s.newValue1(ssa.OpComplexReal, pt, b))
			i := s.newValueOrSfCall2(op, types.Types[types.TBOOL], s.newValue1(ssa.OpComplexImag, pt, a), s.newValue1(ssa.OpComplexImag, pt, b))
			c := s.newValue2(ssa.OpAndB, types.Types[types.TBOOL], r, i)
			switch n.Op() {
			case ir.OEQ:
				return c
			case ir.ONE:
				return s.newValue1(ssa.OpNot, types.Types[types.TBOOL], c)
			default:
				s.Fatalf("ordered complex compare %v", n.Op())
			}
		}

		// Convert OGE and OGT into OLE and OLT.
		op := n.Op()
		switch op {
		case ir.OGE:
			op, a, b = ir.OLE, b, a
		case ir.OGT:
			op, a, b = ir.OLT, b, a
		}
		if n.X.Type().IsFloat() {
			// float comparison
			return s.newValueOrSfCall2(s.ssaOp(op, n.X.Type()), types.Types[types.TBOOL], a, b)
		}
		// integer comparison
		return s.newValue2(s.ssaOp(op, n.X.Type()), types.Types[types.TBOOL], a, b)
	case ir.OMUL:
		n := n.(*ir.BinaryExpr)
		a := s.expr(n.X)
		b := s.expr(n.Y)
		if n.Type().IsComplex() {
			mulop := ssa.OpMul64F
			addop := ssa.OpAdd64F
			subop := ssa.OpSub64F
			pt := types.FloatForComplex(n.Type()) // Could be Float32 or Float64
			wt := types.Types[types.TFLOAT64]     // Compute in Float64 to minimize cancellation error

			areal := s.newValue1(ssa.OpComplexReal, pt, a)
			breal := s.newValue1(ssa.OpComplexReal, pt, b)
			aimag := s.newValue1(ssa.OpComplexImag, pt, a)
			bimag := s.newValue1(ssa.OpComplexImag, pt, b)

			if pt != wt { // Widen for calculation
				areal = s.newValueOrSfCall1(ssa.OpCvt32Fto64F, wt, areal)
				breal = s.newValueOrSfCall1(ssa.OpCvt32Fto64F, wt, breal)
				aimag = s.newValueOrSfCall1(ssa.OpCvt32Fto64F, wt, aimag)
				bimag = s.newValueOrSfCall1(ssa.OpCvt32Fto64F, wt, bimag)
			}

			xreal := s.newValueOrSfCall2(subop, wt, s.newValueOrSfCall2(mulop, wt, areal, breal), s.newValueOrSfCall2(mulop, wt, aimag, bimag))
			ximag := s.newValueOrSfCall2(addop, wt, s.newValueOrSfCall2(mulop, wt, areal, bimag), s.newValueOrSfCall2(mulop, wt, aimag, breal))

			if pt != wt { // Narrow to store back
				xreal = s.newValueOrSfCall1(ssa.OpCvt64Fto32F, pt, xreal)
				ximag = s.newValueOrSfCall1(ssa.OpCvt64Fto32F, pt, ximag)
			}

			return s.newValue2(ssa.OpComplexMake, n.Type(), xreal, ximag)
		}

		if n.Type().IsFloat() {
			return s.newValueOrSfCall2(s.ssaOp(n.Op(), n.Type()), a.Type, a, b)
		}

		return s.newValue2(s.ssaOp(n.Op(), n.Type()), a.Type, a, b)

	case ir.ODIV:
		n := n.(*ir.BinaryExpr)
		a := s.expr(n.X)
		b := s.expr(n.Y)
		if n.Type().IsComplex() {
			// TODO this is not executed because the front-end substitutes a runtime call.
			// That probably ought to change; with modest optimization the widen/narrow
			// conversions could all be elided in larger expression trees.
			mulop := ssa.OpMul64F
			addop := ssa.OpAdd64F
			subop := ssa.OpSub64F
			divop := ssa.OpDiv64F
			pt := types.FloatForComplex(n.Type()) // Could be Float32 or Float64
			wt := types.Types[types.TFLOAT64]     // Compute in Float64 to minimize cancellation error

			areal := s.newValue1(ssa.OpComplexReal, pt, a)
			breal := s.newValue1(ssa.OpComplexReal, pt, b)
			aimag := s.newValue1(ssa.OpComplexImag, pt, a)
			bimag := s.newValue1(ssa.OpComplexImag, pt, b)

			if pt != wt { // Widen for calculation
				areal = s.newValueOrSfCall1(ssa.OpCvt32Fto64F, wt, areal)
				breal = s.newValueOrSfCall1(ssa.OpCvt32Fto64F, wt, breal)
				aimag = s.newValueOrSfCall1(ssa.OpCvt32Fto64F, wt, aimag)
				bimag = s.newValueOrSfCall1(ssa.OpCvt32Fto64F, wt, bimag)
			}

			denom := s.newValueOrSfCall2(addop, wt, s.newValueOrSfCall2(mulop, wt, breal, breal), s.newValueOrSfCall2(mulop, wt, bimag, bimag))
			xreal := s.newValueOrSfCall2(addop, wt, s.newValueOrSfCall2(mulop, wt, areal, breal), s.newValueOrSfCall2(mulop, wt, aimag, bimag))
			ximag := s.newValueOrSfCall2(subop, wt, s.newValueOrSfCall2(mulop, wt, aimag, breal), s.newValueOrSfCall2(mulop, wt, areal, bimag))

			// TODO not sure if this is best done in wide precision or narrow
			// Double-rounding might be an issue.
			// Note that the pre-SSA implementation does the entire calculation
			// in wide format, so wide is compatible.
			xreal = s.newValueOrSfCall2(divop, wt, xreal, denom)
			ximag = s.newValueOrSfCall2(divop, wt, ximag, denom)

			if pt != wt { // Narrow to store back
				xreal = s.newValueOrSfCall1(ssa.OpCvt64Fto32F, pt, xreal)
				ximag = s.newValueOrSfCall1(ssa.OpCvt64Fto32F, pt, ximag)
			}
			return s.newValue2(ssa.OpComplexMake, n.Type(), xreal, ximag)
		}
		if n.Type().IsFloat() {
			return s.newValueOrSfCall2(s.ssaOp(n.Op(), n.Type()), a.Type, a, b)
		}
		return s.intDivide(n, a, b)
	case ir.OMOD:
		n := n.(*ir.BinaryExpr)
		a := s.expr(n.X)
		b := s.expr(n.Y)
		return s.intDivide(n, a, b)
	case ir.OADD, ir.OSUB:
		n := n.(*ir.BinaryExpr)
		a := s.expr(n.X)
		b := s.expr(n.Y)
		if n.Type().IsComplex() {
			pt := types.FloatForComplex(n.Type())
			op := s.ssaOp(n.Op(), pt)
			return s.newValue2(ssa.OpComplexMake, n.Type(),
				s.newValueOrSfCall2(op, pt, s.newValue1(ssa.OpComplexReal, pt, a), s.newValue1(ssa.OpComplexReal, pt, b)),
				s.newValueOrSfCall2(op, pt, s.newValue1(ssa.OpComplexImag, pt, a), s.newValue1(ssa.OpComplexImag, pt, b)))
		}
		if n.Type().IsFloat() {
			return s.newValueOrSfCall2(s.ssaOp(n.Op(), n.Type()), a.Type, a, b)
		}
		return s.newValue2(s.ssaOp(n.Op(), n.Type()), a.Type, a, b)
	case ir.OAND, ir.OOR, ir.OXOR:
		n := n.(*ir.BinaryExpr)
		a := s.expr(n.X)
		b := s.expr(n.Y)
		return s.newValue2(s.ssaOp(n.Op(), n.Type()), a.Type, a, b)
	case ir.OANDNOT:
		n := n.(*ir.BinaryExpr)
		a := s.expr(n.X)
		b := s.expr(n.Y)
		b = s.newValue1(s.ssaOp(ir.OBITNOT, b.Type), b.Type, b)
		return s.newValue2(s.ssaOp(ir.OAND, n.Type()), a.Type, a, b)
	case ir.OLSH, ir.ORSH:
		n := n.(*ir.BinaryExpr)
		a := s.expr(n.X)
		b := s.expr(n.Y)
		bt := b.Type
		if bt.IsSigned() {
			cmp := s.newValue2(s.ssaOp(ir.OLE, bt), types.Types[types.TBOOL], s.zeroVal(bt), b)
			s.check(cmp, ir.Syms.Panicshift)
			bt = bt.ToUnsigned()
		}
		return s.newValue2(s.ssaShiftOp(n.Op(), n.Type(), bt), a.Type, a, b)
	case ir.OANDAND, ir.OOROR:
		// To implement OANDAND (and OOROR), we introduce a
		// new temporary variable to hold the result. The
		// variable is associated with the OANDAND node in the
		// s.vars table (normally variables are only
		// associated with ONAME nodes). We convert
		//     A && B
		// to
		//     var = A
		//     if var {
		//         var = B
		//     }
		// Using var in the subsequent block introduces the
		// necessary phi variable.
		n := n.(*ir.LogicalExpr)
		el := s.expr(n.X)
		s.vars[n] = el

		b := s.endBlock()
		b.Kind = ssa.BlockIf
		b.SetControl(el)
		// In theory, we should set b.Likely here based on context.
		// However, gc only gives us likeliness hints
		// in a single place, for plain OIF statements,
		// and passing around context is finnicky, so don't bother for now.

		bRight := s.f.NewBlock(ssa.BlockPlain)
		bResult := s.f.NewBlock(ssa.BlockPlain)
		if n.Op() == ir.OANDAND {
			b.AddEdgeTo(bRight)
			b.AddEdgeTo(bResult)
		} else if n.Op() == ir.OOROR {
			b.AddEdgeTo(bResult)
			b.AddEdgeTo(bRight)
		}

		s.startBlock(bRight)
		er := s.expr(n.Y)
		s.vars[n] = er

		b = s.endBlock()
		b.AddEdgeTo(bResult)

		s.startBlock(bResult)
		return s.variable(n, types.Types[types.TBOOL])
	case ir.OCOMPLEX:
		n := n.(*ir.BinaryExpr)
		r := s.expr(n.X)
		i := s.expr(n.Y)
		return s.newValue2(ssa.OpComplexMake, n.Type(), r, i)

	// unary ops
	case ir.ONEG:
		n := n.(*ir.UnaryExpr)
		a := s.expr(n.X)
		if n.Type().IsComplex() {
			tp := types.FloatForComplex(n.Type())
			negop := s.ssaOp(n.Op(), tp)
			return s.newValue2(ssa.OpComplexMake, n.Type(),
				s.newValue1(negop, tp, s.newValue1(ssa.OpComplexReal, tp, a)),
				s.newValue1(negop, tp, s.newValue1(ssa.OpComplexImag, tp, a)))
		}
		return s.newValue1(s.ssaOp(n.Op(), n.Type()), a.Type, a)
	case ir.ONOT, ir.OBITNOT:
		n := n.(*ir.UnaryExpr)
		a := s.expr(n.X)
		return s.newValue1(s.ssaOp(n.Op(), n.Type()), a.Type, a)
	case ir.OIMAG, ir.OREAL:
		n := n.(*ir.UnaryExpr)
		a := s.expr(n.X)
		return s.newValue1(s.ssaOp(n.Op(), n.X.Type()), n.Type(), a)
	case ir.OPLUS:
		n := n.(*ir.UnaryExpr)
		return s.expr(n.X)

	case ir.OADDR:
		n := n.(*ir.AddrExpr)
		return s.addr(n.X)

	case ir.ORESULT:
		n := n.(*ir.ResultExpr)
		if s.prevCall == nil || s.prevCall.Op != ssa.OpStaticLECall && s.prevCall.Op != ssa.OpInterLECall && s.prevCall.Op != ssa.OpClosureLECall {
			panic("Expected to see a previous call")
		}
		which := n.Index
		if which == -1 {
			panic(fmt.Errorf("ORESULT %v does not match call %s", n, s.prevCall))
		}
		return s.resultOfCall(s.prevCall, which, n.Type())

	case ir.ODEREF:
		n := n.(*ir.StarExpr)
		p := s.exprPtr(n.X, n.Bounded(), n.Pos())
		return s.load(n.Type(), p)

	case ir.ODOT:
		n := n.(*ir.SelectorExpr)
		if n.X.Op() == ir.OSTRUCTLIT {
			// All literals with nonzero fields have already been
			// rewritten during walk. Any that remain are just T{}
			// or equivalents. Use the zero value.
			if !ir.IsZero(n.X) {
				s.Fatalf("literal with nonzero value in SSA: %v", n.X)
			}
			return s.zeroVal(n.Type())
		}
		// If n is addressable and can't be represented in
		// SSA, then load just the selected field. This
		// prevents false memory dependencies in race/msan
		// instrumentation.
		if ir.IsAddressable(n) && !s.canSSA(n) {
			p := s.addr(n)
			return s.load(n.Type(), p)
		}
		v := s.expr(n.X)
		return s.newValue1I(ssa.OpStructSelect, n.Type(), int64(fieldIdx(n)), v)

	case ir.ODOTPTR:
		n := n.(*ir.SelectorExpr)
		p := s.exprPtr(n.X, n.Bounded(), n.Pos())
		p = s.newValue1I(ssa.OpOffPtr, types.NewPtr(n.Type()), n.Offset(), p)
		return s.load(n.Type(), p)

	case ir.OINDEX:
		n := n.(*ir.IndexExpr)
		switch {
		case n.X.Type().IsString():
			if n.Bounded() && ir.IsConst(n.X, constant.String) && ir.IsConst(n.Index, constant.Int) {
				// Replace "abc"[1] with 'b'.
				// Delayed until now because "abc"[1] is not an ideal constant.
				// See test/fixedbugs/issue11370.go.
				return s.newValue0I(ssa.OpConst8, types.Types[types.TUINT8], int64(int8(ir.StringVal(n.X)[ir.Int64Val(n.Index)])))
			}
			a := s.expr(n.X)
			i := s.expr(n.Index)
			len := s.newValue1(ssa.OpStringLen, types.Types[types.TINT], a)
			i = s.boundsCheck(i, len, ssa.BoundsIndex, n.Bounded())
			ptrtyp := s.f.Config.Types.BytePtr
			ptr := s.newValue1(ssa.OpStringPtr, ptrtyp, a)
			if ir.IsConst(n.Index, constant.Int) {
				ptr = s.newValue1I(ssa.OpOffPtr, ptrtyp, ir.Int64Val(n.Index), ptr)
			} else {
				ptr = s.newValue2(ssa.OpAddPtr, ptrtyp, ptr, i)
			}
			return s.load(types.Types[types.TUINT8], ptr)
		case n.X.Type().IsSlice():
			p := s.addr(n)
			return s.load(n.X.Type().Elem(), p)
		case n.X.Type().IsArray():
			if TypeOK(n.X.Type()) {
				// SSA can handle arrays of length at most 1.
				bound := n.X.Type().NumElem()
				a := s.expr(n.X)
				i := s.expr(n.Index)
				if bound == 0 {
					// Bounds check will never succeed.  Might as well
					// use constants for the bounds check.
					z := s.constInt(types.Types[types.TINT], 0)
					s.boundsCheck(z, z, ssa.BoundsIndex, false)
					// The return value won't be live, return junk.
					return s.newValue0(ssa.OpUnknown, n.Type())
				}
				len := s.constInt(types.Types[types.TINT], bound)
				s.boundsCheck(i, len, ssa.BoundsIndex, n.Bounded()) // checks i == 0
				return s.newValue1I(ssa.OpArraySelect, n.Type(), 0, a)
			}
			p := s.addr(n)
			return s.load(n.X.Type().Elem(), p)
		default:
			s.Fatalf("bad type for index %v", n.X.Type())
			return nil
		}

	case ir.OLEN, ir.OCAP:
		n := n.(*ir.UnaryExpr)
		switch {
		case n.X.Type().IsSlice():
			op := ssa.OpSliceLen
			if n.Op() == ir.OCAP {
				op = ssa.OpSliceCap
			}
			return s.newValue1(op, types.Types[types.TINT], s.expr(n.X))
		case n.X.Type().IsString(): // string; not reachable for OCAP
			return s.newValue1(ssa.OpStringLen, types.Types[types.TINT], s.expr(n.X))
		case n.X.Type().IsMap(), n.X.Type().IsChan():
			return s.referenceTypeBuiltin(n, s.expr(n.X))
		default: // array
			return s.constInt(types.Types[types.TINT], n.X.Type().NumElem())
		}

	case ir.OSPTR:
		n := n.(*ir.UnaryExpr)
		a := s.expr(n.X)
		if n.X.Type().IsSlice() {
			return s.newValue1(ssa.OpSlicePtr, n.Type(), a)
		} else {
			return s.newValue1(ssa.OpStringPtr, n.Type(), a)
		}

	case ir.OITAB:
		n := n.(*ir.UnaryExpr)
		a := s.expr(n.X)
		return s.newValue1(ssa.OpITab, n.Type(), a)

	case ir.OIDATA:
		n := n.(*ir.UnaryExpr)
		a := s.expr(n.X)
		return s.newValue1(ssa.OpIData, n.Type(), a)

	case ir.OEFACE:
		n := n.(*ir.BinaryExpr)
		tab := s.expr(n.X)
		data := s.expr(n.Y)
		return s.newValue2(ssa.OpIMake, n.Type(), tab, data)

	case ir.OSLICEHEADER:
		n := n.(*ir.SliceHeaderExpr)
		p := s.expr(n.Ptr)
		l := s.expr(n.Len)
		c := s.expr(n.Cap)
		return s.newValue3(ssa.OpSliceMake, n.Type(), p, l, c)

	case ir.OSLICE, ir.OSLICEARR, ir.OSLICE3, ir.OSLICE3ARR:
		n := n.(*ir.SliceExpr)
		v := s.expr(n.X)
		var i, j, k *ssa.Value
		if n.Low != nil {
			i = s.expr(n.Low)
		}
		if n.High != nil {
			j = s.expr(n.High)
		}
		if n.Max != nil {
			k = s.expr(n.Max)
		}
		p, l, c := s.slice(v, i, j, k, n.Bounded())
		return s.newValue3(ssa.OpSliceMake, n.Type(), p, l, c)

	case ir.OSLICESTR:
		n := n.(*ir.SliceExpr)
		v := s.expr(n.X)
		var i, j *ssa.Value
		if n.Low != nil {
			i = s.expr(n.Low)
		}
		if n.High != nil {
			j = s.expr(n.High)
		}
		p, l, _ := s.slice(v, i, j, nil, n.Bounded())
		return s.newValue2(ssa.OpStringMake, n.Type(), p, l)

	case ir.OSLICE2ARRPTR:
		// if arrlen > slice.len {
		//   panic(...)
		// }
		// slice.ptr
		n := n.(*ir.ConvExpr)
		v := s.expr(n.X)
		arrlen := s.constInt(types.Types[types.TINT], n.Type().Elem().NumElem())
		cap := s.newValue1(ssa.OpSliceLen, types.Types[types.TINT], v)
		s.boundsCheck(arrlen, cap, ssa.BoundsConvert, false)
		return s.newValue1(ssa.OpSlicePtrUnchecked, n.Type(), v)

	case ir.OCALLFUNC:
		n := n.(*ir.CallExpr)
		if ir.IsIntrinsicCall(n) {
			return s.intrinsicCall(n)
		}
		fallthrough

	case ir.OCALLINTER:
		n := n.(*ir.CallExpr)
		return s.callResult(n, callNormal)

	case ir.OGETG:
		n := n.(*ir.CallExpr)
		return s.newValue1(ssa.OpGetG, n.Type(), s.mem())

	case ir.OGETCALLERPC:
		n := n.(*ir.CallExpr)
		return s.newValue0(ssa.OpGetCallerPC, n.Type())

	case ir.OGETCALLERSP:
		n := n.(*ir.CallExpr)
		return s.newValue0(ssa.OpGetCallerSP, n.Type())

	case ir.OAPPEND:
		return s.append(n.(*ir.CallExpr), false)

	case ir.OSTRUCTLIT, ir.OARRAYLIT:
		// All literals with nonzero fields have already been
		// rewritten during walk. Any that remain are just T{}
		// or equivalents. Use the zero value.
		n := n.(*ir.CompLitExpr)
		if !ir.IsZero(n) {
			s.Fatalf("literal with nonzero value in SSA: %v", n)
		}
		return s.zeroVal(n.Type())

	case ir.ONEW:
		n := n.(*ir.UnaryExpr)
		return s.newObject(n.Type().Elem())

	case ir.OUNSAFEADD:
		n := n.(*ir.BinaryExpr)
		ptr := s.expr(n.X)
		len := s.expr(n.Y)
		return s.newValue2(ssa.OpAddPtr, n.Type(), ptr, len)

	default:
		s.Fatalf("unhandled expr %v", n.Op())
		return nil
	}
}

func (s *state) resultOfCall(c *ssa.Value, which int64, t *types.Type) *ssa.Value {
	aux := c.Aux.(*ssa.AuxCall)
	pa := aux.ParamAssignmentForResult(which)
	// TODO(register args) determine if in-memory TypeOK is better loaded early from SelectNAddr or later when SelectN is expanded.
	// SelectN is better for pattern-matching and possible call-aware analysis we might want to do in the future.
	if len(pa.Registers) == 0 && !TypeOK(t) {
		addr := s.newValue1I(ssa.OpSelectNAddr, types.NewPtr(t), which, c)
		return s.rawLoad(t, addr)
	}
	return s.newValue1I(ssa.OpSelectN, t, which, c)
}

func (s *state) resultAddrOfCall(c *ssa.Value, which int64, t *types.Type) *ssa.Value {
	aux := c.Aux.(*ssa.AuxCall)
	pa := aux.ParamAssignmentForResult(which)
	if len(pa.Registers) == 0 {
		return s.newValue1I(ssa.OpSelectNAddr, types.NewPtr(t), which, c)
	}
	_, addr := s.temp(c.Pos, t)
	rval := s.newValue1I(ssa.OpSelectN, t, which, c)
	s.vars[memVar] = s.newValue3Apos(ssa.OpStore, types.TypeMem, t, addr, rval, s.mem(), false)
	return addr
}

// append converts an OAPPEND node to SSA.
// If inplace is false, it converts the OAPPEND expression n to an ssa.Value,
// adds it to s, and returns the Value.
// If inplace is true, it writes the result of the OAPPEND expression n
// back to the slice being appended to, and returns nil.
// inplace MUST be set to false if the slice can be SSA'd.
func (s *state) append(n *ir.CallExpr, inplace bool) *ssa.Value {
	// If inplace is false, process as expression "append(s, e1, e2, e3)":
	//
	// ptr, len, cap := s
	// newlen := len + 3
	// if newlen > cap {
	//     ptr, len, cap = growslice(s, newlen)
	//     newlen = len + 3 // recalculate to avoid a spill
	// }
	// // with write barriers, if needed:
	// *(ptr+len) = e1
	// *(ptr+len+1) = e2
	// *(ptr+len+2) = e3
	// return makeslice(ptr, newlen, cap)
	//
	//
	// If inplace is true, process as statement "s = append(s, e1, e2, e3)":
	//
	// a := &s
	// ptr, len, cap := s
	// newlen := len + 3
	// if uint(newlen) > uint(cap) {
	//    newptr, len, newcap = growslice(ptr, len, cap, newlen)
	//    vardef(a)       // if necessary, advise liveness we are writing a new a
	//    *a.cap = newcap // write before ptr to avoid a spill
	//    *a.ptr = newptr // with write barrier
	// }
	// newlen = len + 3 // recalculate to avoid a spill
	// *a.len = newlen
	// // with write barriers, if needed:
	// *(ptr+len) = e1
	// *(ptr+len+1) = e2
	// *(ptr+len+2) = e3

	et := n.Type().Elem()
	pt := types.NewPtr(et)

	// Evaluate slice
	sn := n.Args[0] // the slice node is the first in the list

	var slice, addr *ssa.Value
	if inplace {
		addr = s.addr(sn)
		slice = s.load(n.Type(), addr)
	} else {
		slice = s.expr(sn)
	}

	// Allocate new blocks
	grow := s.f.NewBlock(ssa.BlockPlain)
	assign := s.f.NewBlock(ssa.BlockPlain)

	// Decide if we need to grow
	nargs := int64(len(n.Args) - 1)
	p := s.newValue1(ssa.OpSlicePtr, pt, slice)
	l := s.newValue1(ssa.OpSliceLen, types.Types[types.TINT], slice)
	c := s.newValue1(ssa.OpSliceCap, types.Types[types.TINT], slice)
	nl := s.newValue2(s.ssaOp(ir.OADD, types.Types[types.TINT]), types.Types[types.TINT], l, s.constInt(types.Types[types.TINT], nargs))

	cmp := s.newValue2(s.ssaOp(ir.OLT, types.Types[types.TUINT]), types.Types[types.TBOOL], c, nl)
	s.vars[ptrVar] = p

	if !inplace {
		s.vars[newlenVar] = nl
		s.vars[capVar] = c
	} else {
		s.vars[lenVar] = l
	}

	b := s.endBlock()
	b.Kind = ssa.BlockIf
	b.Likely = ssa.BranchUnlikely
	b.SetControl(cmp)
	b.AddEdgeTo(grow)
	b.AddEdgeTo(assign)

	// Call growslice
	s.startBlock(grow)
	taddr := s.expr(n.X)
	r := s.rtcall(ir.Syms.Growslice, true, []*types.Type{pt, types.Types[types.TINT], types.Types[types.TINT]}, taddr, p, l, c, nl)

	if inplace {
		if sn.Op() == ir.ONAME {
			sn := sn.(*ir.Name)
			if sn.Class != ir.PEXTERN {
				// Tell liveness we're about to build a new slice
				s.vars[memVar] = s.newValue1A(ssa.OpVarDef, types.TypeMem, sn, s.mem())
			}
		}
		capaddr := s.newValue1I(ssa.OpOffPtr, s.f.Config.Types.IntPtr, types.SliceCapOffset, addr)
		s.store(types.Types[types.TINT], capaddr, r[2])
		s.store(pt, addr, r[0])
		// load the value we just stored to avoid having to spill it
		s.vars[ptrVar] = s.load(pt, addr)
		s.vars[lenVar] = r[1] // avoid a spill in the fast path
	} else {
		s.vars[ptrVar] = r[0]
		s.vars[newlenVar] = s.newValue2(s.ssaOp(ir.OADD, types.Types[types.TINT]), types.Types[types.TINT], r[1], s.constInt(types.Types[types.TINT], nargs))
		s.vars[capVar] = r[2]
	}

	b = s.endBlock()
	b.AddEdgeTo(assign)

	// assign new elements to slots
	s.startBlock(assign)

	if inplace {
		l = s.variable(lenVar, types.Types[types.TINT]) // generates phi for len
		nl = s.newValue2(s.ssaOp(ir.OADD, types.Types[types.TINT]), types.Types[types.TINT], l, s.constInt(types.Types[types.TINT], nargs))
		lenaddr := s.newValue1I(ssa.OpOffPtr, s.f.Config.Types.IntPtr, types.SliceLenOffset, addr)
		s.store(types.Types[types.TINT], lenaddr, nl)
	}

	// Evaluate args
	type argRec struct {
		// if store is true, we're appending the value v.  If false, we're appending the
		// value at *v.
		v     *ssa.Value
		store bool
	}
	args := make([]argRec, 0, nargs)
	for _, n := range n.Args[1:] {
		if TypeOK(n.Type()) {
			args = append(args, argRec{v: s.expr(n), store: true})
		} else {
			v := s.addr(n)
			args = append(args, argRec{v: v})
		}
	}

	p = s.variable(ptrVar, pt) // generates phi for ptr
	if !inplace {
		nl = s.variable(newlenVar, types.Types[types.TINT]) // generates phi for nl
		c = s.variable(capVar, types.Types[types.TINT])     // generates phi for cap
	}
	p2 := s.newValue2(ssa.OpPtrIndex, pt, p, l)
	for i, arg := range args {
		addr := s.newValue2(ssa.OpPtrIndex, pt, p2, s.constInt(types.Types[types.TINT], int64(i)))
		if arg.store {
			s.storeType(et, addr, arg.v, 0, true)
		} else {
			s.move(et, addr, arg.v)
		}
	}

	delete(s.vars, ptrVar)
	if inplace {
		delete(s.vars, lenVar)
		return nil
	}
	delete(s.vars, newlenVar)
	delete(s.vars, capVar)
	// make result
	return s.newValue3(ssa.OpSliceMake, n.Type(), p, nl, c)
}

// condBranch evaluates the boolean expression cond and branches to yes
// if cond is true and no if cond is false.
// This function is intended to handle && and || better than just calling
// s.expr(cond) and branching on the result.
func (s *state) condBranch(cond ir.Node, yes, no *ssa.Block, likely int8) {
	switch cond.Op() {
	case ir.OANDAND:
		cond := cond.(*ir.LogicalExpr)
		mid := s.f.NewBlock(ssa.BlockPlain)
		s.stmtList(cond.Init())
		s.condBranch(cond.X, mid, no, max8(likely, 0))
		s.startBlock(mid)
		s.condBranch(cond.Y, yes, no, likely)
		return
		// Note: if likely==1, then both recursive calls pass 1.
		// If likely==-1, then we don't have enough information to decide
		// whether the first branch is likely or not. So we pass 0 for
		// the likeliness of the first branch.
		// TODO: have the frontend give us branch prediction hints for
		// OANDAND and OOROR nodes (if it ever has such info).
	case ir.OOROR:
		cond := cond.(*ir.LogicalExpr)
		mid := s.f.NewBlock(ssa.BlockPlain)
		s.stmtList(cond.Init())
		s.condBranch(cond.X, yes, mid, min8(likely, 0))
		s.startBlock(mid)
		s.condBranch(cond.Y, yes, no, likely)
		return
		// Note: if likely==-1, then both recursive calls pass -1.
		// If likely==1, then we don't have enough info to decide
		// the likelihood of the first branch.
	case ir.ONOT:
		cond := cond.(*ir.UnaryExpr)
		s.stmtList(cond.Init())
		s.condBranch(cond.X, no, yes, -likely)
		return
	case ir.OCONVNOP:
		cond := cond.(*ir.ConvExpr)
		s.stmtList(cond.Init())
		s.condBranch(cond.X, yes, no, likely)
		return
	}
	c := s.expr(cond)
	b := s.endBlock()
	b.Kind = ssa.BlockIf
	b.SetControl(c)
	b.Likely = ssa.BranchPrediction(likely) // gc and ssa both use -1/0/+1 for likeliness
	b.AddEdgeTo(yes)
	b.AddEdgeTo(no)
}

type skipMask uint8

const (
	skipPtr skipMask = 1 << iota
	skipLen
	skipCap
)

// assign does left = right.
// Right has already been evaluated to ssa, left has not.
// If deref is true, then we do left = *right instead (and right has already been nil-checked).
// If deref is true and right == nil, just do left = 0.
// skip indicates assignments (at the top level) that can be avoided.
func (s *state) assign(left ir.Node, right *ssa.Value, deref bool, skip skipMask) {
	if left.Op() == ir.ONAME && ir.IsBlank(left) {
		return
	}
	t := left.Type()
	types.CalcSize(t)
	if s.canSSA(left) {
		if deref {
			s.Fatalf("can SSA LHS %v but not RHS %s", left, right)
		}
		if left.Op() == ir.ODOT {
			// We're assigning to a field of an ssa-able value.
			// We need to build a new structure with the new value for the
			// field we're assigning and the old values for the other fields.
			// For instance:
			//   type T struct {a, b, c int}
			//   var T x
			//   x.b = 5
			// For the x.b = 5 assignment we want to generate x = T{x.a, 5, x.c}

			// Grab information about the structure type.
			left := left.(*ir.SelectorExpr)
			t := left.X.Type()
			nf := t.NumFields()
			idx := fieldIdx(left)

			// Grab old value of structure.
			old := s.expr(left.X)

			// Make new structure.
			new := s.newValue0(ssa.StructMakeOp(t.NumFields()), t)

			// Add fields as args.
			for i := 0; i < nf; i++ {
				if i == idx {
					new.AddArg(right)
				} else {
					new.AddArg(s.newValue1I(ssa.OpStructSelect, t.FieldType(i), int64(i), old))
				}
			}

			// Recursively assign the new value we've made to the base of the dot op.
			s.assign(left.X, new, false, 0)
			// TODO: do we need to update named values here?
			return
		}
		if left.Op() == ir.OINDEX && left.(*ir.IndexExpr).X.Type().IsArray() {
			left := left.(*ir.IndexExpr)
			s.pushLine(left.Pos())
			defer s.popLine()
			// We're assigning to an element of an ssa-able array.
			// a[i] = v
			t := left.X.Type()
			n := t.NumElem()

			i := s.expr(left.Index) // index
			if n == 0 {
				// The bounds check must fail.  Might as well
				// ignore the actual index and just use zeros.
				z := s.constInt(types.Types[types.TINT], 0)
				s.boundsCheck(z, z, ssa.BoundsIndex, false)
				return
			}
			if n != 1 {
				s.Fatalf("assigning to non-1-length array")
			}
			// Rewrite to a = [1]{v}
			len := s.constInt(types.Types[types.TINT], 1)
			s.boundsCheck(i, len, ssa.BoundsIndex, false) // checks i == 0
			v := s.newValue1(ssa.OpArrayMake1, t, right)
			s.assign(left.X, v, false, 0)
			return
		}
		left := left.(*ir.Name)
		// Update variable assignment.
		s.vars[left] = right
		s.addNamedValue(left, right)
		return
	}

	// If this assignment clobbers an entire local variable, then emit
	// OpVarDef so liveness analysis knows the variable is redefined.
	if base, ok := clobberBase(left).(*ir.Name); ok && base.OnStack() && skip == 0 {
		s.vars[memVar] = s.newValue1Apos(ssa.OpVarDef, types.TypeMem, base, s.mem(), !ir.IsAutoTmp(base))
	}

	// Left is not ssa-able. Compute its address.
	addr := s.addr(left)
	if ir.IsReflectHeaderDataField(left) {
		// Package unsafe's documentation says storing pointers into
		// reflect.SliceHeader and reflect.StringHeader's Data fields
		// is valid, even though they have type uintptr (#19168).
		// Mark it pointer type to signal the writebarrier pass to
		// insert a write barrier.
		t = types.Types[types.TUNSAFEPTR]
	}
	if deref {
		// Treat as a mem->mem move.
		if right == nil {
			s.zero(t, addr)
		} else {
			s.move(t, addr, right)
		}
		return
	}
	// Treat as a store.
	s.storeType(t, addr, right, skip, !ir.IsAutoTmp(left))
}

// zeroVal returns the zero value for type t.
func (s *state) zeroVal(t *types.Type) *ssa.Value {
	switch {
	case t.IsInteger():
		switch t.Size() {
		case 1:
			return s.constInt8(t, 0)
		case 2:
			return s.constInt16(t, 0)
		case 4:
			return s.constInt32(t, 0)
		case 8:
			return s.constInt64(t, 0)
		default:
			s.Fatalf("bad sized integer type %v", t)
		}
	case t.IsFloat():
		switch t.Size() {
		case 4:
			return s.constFloat32(t, 0)
		case 8:
			return s.constFloat64(t, 0)
		default:
			s.Fatalf("bad sized float type %v", t)
		}
	case t.IsComplex():
		switch t.Size() {
		case 8:
			z := s.constFloat32(types.Types[types.TFLOAT32], 0)
			return s.entryNewValue2(ssa.OpComplexMake, t, z, z)
		case 16:
			z := s.constFloat64(types.Types[types.TFLOAT64], 0)
			return s.entryNewValue2(ssa.OpComplexMake, t, z, z)
		default:
			s.Fatalf("bad sized complex type %v", t)
		}

	case t.IsString():
		return s.constEmptyString(t)
	case t.IsPtrShaped():
		return s.constNil(t)
	case t.IsBoolean():
		return s.constBool(false)
	case t.IsInterface():
		return s.constInterface(t)
	case t.IsSlice():
		return s.constSlice(t)
	case t.IsStruct():
		n := t.NumFields()
		v := s.entryNewValue0(ssa.StructMakeOp(t.NumFields()), t)
		for i := 0; i < n; i++ {
			v.AddArg(s.zeroVal(t.FieldType(i)))
		}
		return v
	case t.IsArray():
		switch t.NumElem() {
		case 0:
			return s.entryNewValue0(ssa.OpArrayMake0, t)
		case 1:
			return s.entryNewValue1(ssa.OpArrayMake1, t, s.zeroVal(t.Elem()))
		}
	}
	s.Fatalf("zero for type %v not implemented", t)
	return nil
}

type callKind int8

const (
	callNormal callKind = iota
	callDefer
	callDeferStack
	callGo
)

type sfRtCallDef struct {
	rtfn  *obj.LSym
	rtype types.Kind
}

var softFloatOps map[ssa.Op]sfRtCallDef

func softfloatInit() {
	// Some of these operations get transformed by sfcall.
	softFloatOps = map[ssa.Op]sfRtCallDef{
		ssa.OpAdd32F: sfRtCallDef{typecheck.LookupRuntimeFunc("fadd32"), types.TFLOAT32},
		ssa.OpAdd64F: sfRtCallDef{typecheck.LookupRuntimeFunc("fadd64"), types.TFLOAT64},
		ssa.OpSub32F: sfRtCallDef{typecheck.LookupRuntimeFunc("fadd32"), types.TFLOAT32},
		ssa.OpSub64F: sfRtCallDef{typecheck.LookupRuntimeFunc("fadd64"), types.TFLOAT64},
		ssa.OpMul32F: sfRtCallDef{typecheck.LookupRuntimeFunc("fmul32"), types.TFLOAT32},
		ssa.OpMul64F: sfRtCallDef{typecheck.LookupRuntimeFunc("fmul64"), types.TFLOAT64},
		ssa.OpDiv32F: sfRtCallDef{typecheck.LookupRuntimeFunc("fdiv32"), types.TFLOAT32},
		ssa.OpDiv64F: sfRtCallDef{typecheck.LookupRuntimeFunc("fdiv64"), types.TFLOAT64},

		ssa.OpEq64F:   sfRtCallDef{typecheck.LookupRuntimeFunc("feq64"), types.TBOOL},
		ssa.OpEq32F:   sfRtCallDef{typecheck.LookupRuntimeFunc("feq32"), types.TBOOL},
		ssa.OpNeq64F:  sfRtCallDef{typecheck.LookupRuntimeFunc("feq64"), types.TBOOL},
		ssa.OpNeq32F:  sfRtCallDef{typecheck.LookupRuntimeFunc("feq32"), types.TBOOL},
		ssa.OpLess64F: sfRtCallDef{typecheck.LookupRuntimeFunc("fgt64"), types.TBOOL},
		ssa.OpLess32F: sfRtCallDef{typecheck.LookupRuntimeFunc("fgt32"), types.TBOOL},
		ssa.OpLeq64F:  sfRtCallDef{typecheck.LookupRuntimeFunc("fge64"), types.TBOOL},
		ssa.OpLeq32F:  sfRtCallDef{typecheck.LookupRuntimeFunc("fge32"), types.TBOOL},

		ssa.OpCvt32to32F:  sfRtCallDef{typecheck.LookupRuntimeFunc("fint32to32"), types.TFLOAT32},
		ssa.OpCvt32Fto32:  sfRtCallDef{typecheck.LookupRuntimeFunc("f32toint32"), types.TINT32},
		ssa.OpCvt64to32F:  sfRtCallDef{typecheck.LookupRuntimeFunc("fint64to32"), types.TFLOAT32},
		ssa.OpCvt32Fto64:  sfRtCallDef{typecheck.LookupRuntimeFunc("f32toint64"), types.TINT64},
		ssa.OpCvt64Uto32F: sfRtCallDef{typecheck.LookupRuntimeFunc("fuint64to32"), types.TFLOAT32},
		ssa.OpCvt32Fto64U: sfRtCallDef{typecheck.LookupRuntimeFunc("f32touint64"), types.TUINT64},
		ssa.OpCvt32to64F:  sfRtCallDef{typecheck.LookupRuntimeFunc("fint32to64"), types.TFLOAT64},
		ssa.OpCvt64Fto32:  sfRtCallDef{typecheck.LookupRuntimeFunc("f64toint32"), types.TINT32},
		ssa.OpCvt64to64F:  sfRtCallDef{typecheck.LookupRuntimeFunc("fint64to64"), types.TFLOAT64},
		ssa.OpCvt64Fto64:  sfRtCallDef{typecheck.LookupRuntimeFunc("f64toint64"), types.TINT64},
		ssa.OpCvt64Uto64F: sfRtCallDef{typecheck.LookupRuntimeFunc("fuint64to64"), types.TFLOAT64},
		ssa.OpCvt64Fto64U: sfRtCallDef{typecheck.LookupRuntimeFunc("f64touint64"), types.TUINT64},
		ssa.OpCvt32Fto64F: sfRtCallDef{typecheck.LookupRuntimeFunc("f32to64"), types.TFLOAT64},
		ssa.OpCvt64Fto32F: sfRtCallDef{typecheck.LookupRuntimeFunc("f64to32"), types.TFLOAT32},
	}
}

// TODO: do not emit sfcall if operation can be optimized to constant in later
// opt phase
func (s *state) sfcall(op ssa.Op, args ...*ssa.Value) (*ssa.Value, bool) {
	if callDef, ok := softFloatOps[op]; ok {
		switch op {
		case ssa.OpLess32F,
			ssa.OpLess64F,
			ssa.OpLeq32F,
			ssa.OpLeq64F:
			args[0], args[1] = args[1], args[0]
		case ssa.OpSub32F,
			ssa.OpSub64F:
			args[1] = s.newValue1(s.ssaOp(ir.ONEG, types.Types[callDef.rtype]), args[1].Type, args[1])
		}

		result := s.rtcall(callDef.rtfn, true, []*types.Type{types.Types[callDef.rtype]}, args...)[0]
		if op == ssa.OpNeq32F || op == ssa.OpNeq64F {
			result = s.newValue1(ssa.OpNot, result.Type, result)
		}
		return result, true
	}
	return nil, false
}

var intrinsics map[intrinsicKey]intrinsicBuilder

// An intrinsicBuilder converts a call node n into an ssa value that
// implements that call as an intrinsic. args is a list of arguments to the func.
type intrinsicBuilder func(s *state, n *ir.CallExpr, args []*ssa.Value) *ssa.Value

type intrinsicKey struct {
	arch *sys.Arch
	pkg  string
	fn   string
}

func InitTables() {
	intrinsics = map[intrinsicKey]intrinsicBuilder{}

	var all []*sys.Arch
	var p4 []*sys.Arch
	var p8 []*sys.Arch
	var lwatomics []*sys.Arch
	for _, a := range &sys.Archs {
		all = append(all, a)
		if a.PtrSize == 4 {
			p4 = append(p4, a)
		} else {
			p8 = append(p8, a)
		}
		if a.Family != sys.PPC64 {
			lwatomics = append(lwatomics, a)
		}
	}

	// add adds the intrinsic b for pkg.fn for the given list of architectures.
	add := func(pkg, fn string, b intrinsicBuilder, archs ...*sys.Arch) {
		for _, a := range archs {
			intrinsics[intrinsicKey{a, pkg, fn}] = b
		}
	}
	// addF does the same as add but operates on architecture families.
	addF := func(pkg, fn string, b intrinsicBuilder, archFamilies ...sys.ArchFamily) {
		m := 0
		for _, f := range archFamilies {
			if f >= 32 {
				panic("too many architecture families")
			}
			m |= 1 << uint(f)
		}
		for _, a := range all {
			if m>>uint(a.Family)&1 != 0 {
				intrinsics[intrinsicKey{a, pkg, fn}] = b
			}
		}
	}
	// alias defines pkg.fn = pkg2.fn2 for all architectures in archs for which pkg2.fn2 exists.
	alias := func(pkg, fn, pkg2, fn2 string, archs ...*sys.Arch) {
		aliased := false
		for _, a := range archs {
			if b, ok := intrinsics[intrinsicKey{a, pkg2, fn2}]; ok {
				intrinsics[intrinsicKey{a, pkg, fn}] = b
				aliased = true
			}
		}
		if !aliased {
			panic(fmt.Sprintf("attempted to alias undefined intrinsic: %s.%s", pkg, fn))
		}
	}

	/******** runtime ********/
	if !base.Flag.Cfg.Instrumenting {
		add("runtime", "slicebytetostringtmp",
			func(s *state, n *ir.CallExpr, args []*ssa.Value) *ssa.Value {
				// Compiler frontend optimizations emit OBYTES2STRTMP nodes
				// for the backend instead of slicebytetostringtmp calls
				// when not instrumenting.
				return s.newValue2(ssa.OpStringMake, n.Type(), args[0], args[1])
			},
			all...)
	}
	addF("runtime/internal/math", "MulUintptr",
		func(s *state, n *ir.CallExpr, args []*ssa.Value) *ssa.Value {
			if s.config.PtrSize == 4 {
				return s.newValue2(ssa.OpMul32uover, types.NewTuple(types.Types[types.TUINT], types.Types[types.TUINT]), args[0], args[1])
			}
			return s.newValue2(ssa.OpMul64uover, types.NewTuple(types.Types[types.TUINT], types.Types[types.TUINT]), args[0], args[1])
		},
		sys.AMD64, sys.I386, sys.MIPS64)
	add("runtime", "KeepAlive",
		func(s *state, n *ir.CallExpr, args []*ssa.Value) *ssa.Value {
			data := s.newValue1(ssa.OpIData, s.f.Config.Types.BytePtr, args[0])
			s.vars[memVar] = s.newValue2(ssa.OpKeepAlive, types.TypeMem, data, s.mem())
			return nil
		},
		all...)
	add("runtime", "getclosureptr",
		func(s *state, n *ir.CallExpr, args []*ssa.Value) *ssa.Value {
			return s.newValue0(ssa.OpGetClosurePtr, s.f.Config.Types.Uintptr)
		},
		all...)

	add("runtime", "getcallerpc",
		func(s *state, n *ir.CallExpr, args []*ssa.Value) *ssa.Value {
			return s.newValue0(ssa.OpGetCallerPC, s.f.Config.Types.Uintptr)
		},
		all...)

	add("runtime", "getcallersp",
		func(s *state, n *ir.CallExpr, args []*ssa.Value) *ssa.Value {
			return s.newValue0(ssa.OpGetCallerSP, s.f.Config.Types.Uintptr)
		},
		all...)

	/******** runtime/internal/sys ********/
	addF("runtime/internal/sys", "Ctz32",
		func(s *state, n *ir.CallExpr, args []*ssa.Value) *ssa.Value {
			return s.newValue1(ssa.OpCtz32, types.Types[types.TINT], args[0])
		},
		sys.AMD64, sys.ARM64, sys.ARM, sys.S390X, sys.MIPS, sys.PPC64)
	addF("runtime/internal/sys", "Ctz64",
		func(s *state, n *ir.CallExpr, args []*ssa.Value) *ssa.Value {
			return s.newValue1(ssa.OpCtz64, types.Types[types.TINT], args[0])
		},
		sys.AMD64, sys.ARM64, sys.ARM, sys.S390X, sys.MIPS, sys.PPC64)
	addF("runtime/internal/sys", "Bswap32",
		func(s *state, n *ir.CallExpr, args []*ssa.Value) *ssa.Value {
			return s.newValue1(ssa.OpBswap32, types.Types[types.TUINT32], args[0])
		},
		sys.AMD64, sys.ARM64, sys.ARM, sys.S390X)
	addF("runtime/internal/sys", "Bswap64",
		func(s *state, n *ir.CallExpr, args []*ssa.Value) *ssa.Value {
			return s.newValue1(ssa.OpBswap64, types.Types[types.TUINT64], args[0])
		},
		sys.AMD64, sys.ARM64, sys.ARM, sys.S390X)

	/******** runtime/internal/atomic ********/
	addF("runtime/internal/atomic", "Load",
		func(s *state, n *ir.CallExpr, args []*ssa.Value) *ssa.Value {
			v := s.newValue2(ssa.OpAtomicLoad32, types.NewTuple(types.Types[types.TUINT32], types.TypeMem), args[0], s.mem())
			s.vars[memVar] = s.newValue1(ssa.OpSelect1, types.TypeMem, v)
			return s.newValue1(ssa.OpSelect0, types.Types[types.TUINT32], v)
		},
		sys.AMD64, sys.ARM64, sys.MIPS, sys.MIPS64, sys.PPC64, sys.RISCV64, sys.S390X)
	addF("runtime/internal/atomic", "Load8",
		func(s *state, n *ir.CallExpr, args []*ssa.Value) *ssa.Value {
			v := s.newValue2(ssa.OpAtomicLoad8, types.NewTuple(types.Types[types.TUINT8], types.TypeMem), args[0], s.mem())
			s.vars[memVar] = s.newValue1(ssa.OpSelect1, types.TypeMem, v)
			return s.newValue1(ssa.OpSelect0, types.Types[types.TUINT8], v)
		},
		sys.AMD64, sys.ARM64, sys.MIPS, sys.MIPS64, sys.PPC64, sys.RISCV64, sys.S390X)
	addF("runtime/internal/atomic", "Load64",
		func(s *state, n *ir.CallExpr, args []*ssa.Value) *ssa.Value {
			v := s.newValue2(ssa.OpAtomicLoad64, types.NewTuple(types.Types[types.TUINT64], types.TypeMem), args[0], s.mem())
			s.vars[memVar] = s.newValue1(ssa.OpSelect1, types.TypeMem, v)
			return s.newValue1(ssa.OpSelect0, types.Types[types.TUINT64], v)
		},
		sys.AMD64, sys.ARM64, sys.MIPS64, sys.PPC64, sys.RISCV64, sys.S390X)
	addF("runtime/internal/atomic", "LoadAcq",
		func(s *state, n *ir.CallExpr, args []*ssa.Value) *ssa.Value {
			v := s.newValue2(ssa.OpAtomicLoadAcq32, types.NewTuple(types.Types[types.TUINT32], types.TypeMem), args[0], s.mem())
			s.vars[memVar] = s.newValue1(ssa.OpSelect1, types.TypeMem, v)
			return s.newValue1(ssa.OpSelect0, types.Types[types.TUINT32], v)
		},
		sys.PPC64, sys.S390X)
	addF("runtime/internal/atomic", "LoadAcq64",
		func(s *state, n *ir.CallExpr, args []*ssa.Value) *ssa.Value {
			v := s.newValue2(ssa.OpAtomicLoadAcq64, types.NewTuple(types.Types[types.TUINT64], types.TypeMem), args[0], s.mem())
			s.vars[memVar] = s.newValue1(ssa.OpSelect1, types.TypeMem, v)
			return s.newValue1(ssa.OpSelect0, types.Types[types.TUINT64], v)
		},
		sys.PPC64)
	addF("runtime/internal/atomic", "Loadp",
		func(s *state, n *ir.CallExpr, args []*ssa.Value) *ssa.Value {
			v := s.newValue2(ssa.OpAtomicLoadPtr, types.NewTuple(s.f.Config.Types.BytePtr, types.TypeMem), args[0], s.mem())
			s.vars[memVar] = s.newValue1(ssa.OpSelect1, types.TypeMem, v)
			return s.newValue1(ssa.OpSelect0, s.f.Config.Types.BytePtr, v)
		},
		sys.AMD64, sys.ARM64, sys.MIPS, sys.MIPS64, sys.PPC64, sys.RISCV64, sys.S390X)

	addF("runtime/internal/atomic", "Store",
		func(s *state, n *ir.CallExpr, args []*ssa.Value) *ssa.Value {
			s.vars[memVar] = s.newValue3(ssa.OpAtomicStore32, types.TypeMem, args[0], args[1], s.mem())
			return nil
		},
		sys.AMD64, sys.ARM64, sys.MIPS, sys.MIPS64, sys.PPC64, sys.RISCV64, sys.S390X)
	addF("runtime/internal/atomic", "Store8",
		func(s *state, n *ir.CallExpr, args []*ssa.Value) *ssa.Value {
			s.vars[memVar] = s.newValue3(ssa.OpAtomicStore8, types.TypeMem, args[0], args[1], s.mem())
			return nil
		},
		sys.AMD64, sys.ARM64, sys.MIPS, sys.MIPS64, sys.PPC64, sys.RISCV64, sys.S390X)
	addF("runtime/internal/atomic", "Store64",
		func(s *state, n *ir.CallExpr, args []*ssa.Value) *ssa.Value {
			s.vars[memVar] = s.newValue3(ssa.OpAtomicStore64, types.TypeMem, args[0], args[1], s.mem())
			return nil
		},
		sys.AMD64, sys.ARM64, sys.MIPS64, sys.PPC64, sys.RISCV64, sys.S390X)
	addF("runtime/internal/atomic", "StorepNoWB",
		func(s *state, n *ir.CallExpr, args []*ssa.Value) *ssa.Value {
			s.vars[memVar] = s.newValue3(ssa.OpAtomicStorePtrNoWB, types.TypeMem, args[0], args[1], s.mem())
			return nil
		},
		sys.AMD64, sys.ARM64, sys.MIPS, sys.MIPS64, sys.RISCV64, sys.S390X)
	addF("runtime/internal/atomic", "StoreRel",
		func(s *state, n *ir.CallExpr, args []*ssa.Value) *ssa.Value {
			s.vars[memVar] = s.newValue3(ssa.OpAtomicStoreRel32, types.TypeMem, args[0], args[1], s.mem())
			return nil
		},
		sys.PPC64, sys.S390X)
	addF("runtime/internal/atomic", "StoreRel64",
		func(s *state, n *ir.CallExpr, args []*ssa.Value) *ssa.Value {
			s.vars[memVar] = s.newValue3(ssa.OpAtomicStoreRel64, types.TypeMem, args[0], args[1], s.mem())
			return nil
		},
		sys.PPC64)

	addF("runtime/internal/atomic", "Xchg",
		func(s *state, n *ir.CallExpr, args []*ssa.Value) *ssa.Value {
			v := s.newValue3(ssa.OpAtomicExchange32, types.NewTuple(types.Types[types.TUINT32], types.TypeMem), args[0], args[1], s.mem())
			s.vars[memVar] = s.newValue1(ssa.OpSelect1, types.TypeMem, v)
			return s.newValue1(ssa.OpSelect0, types.Types[types.TUINT32], v)
		},
		sys.AMD64, sys.MIPS, sys.MIPS64, sys.PPC64, sys.RISCV64, sys.S390X)
	addF("runtime/internal/atomic", "Xchg64",
		func(s *state, n *ir.CallExpr, args []*ssa.Value) *ssa.Value {
			v := s.newValue3(ssa.OpAtomicExchange64, types.NewTuple(types.Types[types.TUINT64], types.TypeMem), args[0], args[1], s.mem())
			s.vars[memVar] = s.newValue1(ssa.OpSelect1, types.TypeMem, v)
			return s.newValue1(ssa.OpSelect0, types.Types[types.TUINT64], v)
		},
		sys.AMD64, sys.MIPS64, sys.PPC64, sys.RISCV64, sys.S390X)

	type atomicOpEmitter func(s *state, n *ir.CallExpr, args []*ssa.Value, op ssa.Op, typ types.Kind)

	makeAtomicGuardedIntrinsicARM64 := func(op0, op1 ssa.Op, typ, rtyp types.Kind, emit atomicOpEmitter) intrinsicBuilder {

		return func(s *state, n *ir.CallExpr, args []*ssa.Value) *ssa.Value {
			// Target Atomic feature is identified by dynamic detection
			addr := s.entryNewValue1A(ssa.OpAddr, types.Types[types.TBOOL].PtrTo(), ir.Syms.ARM64HasATOMICS, s.sb)
			v := s.load(types.Types[types.TBOOL], addr)
			b := s.endBlock()
			b.Kind = ssa.BlockIf
			b.SetControl(v)
			bTrue := s.f.NewBlock(ssa.BlockPlain)
			bFalse := s.f.NewBlock(ssa.BlockPlain)
			bEnd := s.f.NewBlock(ssa.BlockPlain)
			b.AddEdgeTo(bTrue)
			b.AddEdgeTo(bFalse)
			b.Likely = ssa.BranchLikely

			// We have atomic instructions - use it directly.
			s.startBlock(bTrue)
			emit(s, n, args, op1, typ)
			s.endBlock().AddEdgeTo(bEnd)

			// Use original instruction sequence.
			s.startBlock(bFalse)
			emit(s, n, args, op0, typ)
			s.endBlock().AddEdgeTo(bEnd)

			// Merge results.
			s.startBlock(bEnd)
			if rtyp == types.TNIL {
				return nil
			} else {
				return s.variable(n, types.Types[rtyp])
			}
		}
	}

	atomicXchgXaddEmitterARM64 := func(s *state, n *ir.CallExpr, args []*ssa.Value, op ssa.Op, typ types.Kind) {
		v := s.newValue3(op, types.NewTuple(types.Types[typ], types.TypeMem), args[0], args[1], s.mem())
		s.vars[memVar] = s.newValue1(ssa.OpSelect1, types.TypeMem, v)
		s.vars[n] = s.newValue1(ssa.OpSelect0, types.Types[typ], v)
	}
	addF("runtime/internal/atomic", "Xchg",
		makeAtomicGuardedIntrinsicARM64(ssa.OpAtomicExchange32, ssa.OpAtomicExchange32Variant, types.TUINT32, types.TUINT32, atomicXchgXaddEmitterARM64),
		sys.ARM64)
	addF("runtime/internal/atomic", "Xchg64",
		makeAtomicGuardedIntrinsicARM64(ssa.OpAtomicExchange64, ssa.OpAtomicExchange64Variant, types.TUINT64, types.TUINT64, atomicXchgXaddEmitterARM64),
		sys.ARM64)

	addF("runtime/internal/atomic", "Xadd",
		func(s *state, n *ir.CallExpr, args []*ssa.Value) *ssa.Value {
			v := s.newValue3(ssa.OpAtomicAdd32, types.NewTuple(types.Types[types.TUINT32], types.TypeMem), args[0], args[1], s.mem())
			s.vars[memVar] = s.newValue1(ssa.OpSelect1, types.TypeMem, v)
			return s.newValue1(ssa.OpSelect0, types.Types[types.TUINT32], v)
		},
		sys.AMD64, sys.MIPS, sys.MIPS64, sys.PPC64, sys.RISCV64, sys.S390X)
	addF("runtime/internal/atomic", "Xadd64",
		func(s *state, n *ir.CallExpr, args []*ssa.Value) *ssa.Value {
			v := s.newValue3(ssa.OpAtomicAdd64, types.NewTuple(types.Types[types.TUINT64], types.TypeMem), args[0], args[1], s.mem())
			s.vars[memVar] = s.newValue1(ssa.OpSelect1, types.TypeMem, v)
			return s.newValue1(ssa.OpSelect0, types.Types[types.TUINT64], v)
		},
		sys.AMD64, sys.MIPS64, sys.PPC64, sys.RISCV64, sys.S390X)

	addF("runtime/internal/atomic", "Xadd",
		makeAtomicGuardedIntrinsicARM64(ssa.OpAtomicAdd32, ssa.OpAtomicAdd32Variant, types.TUINT32, types.TUINT32, atomicXchgXaddEmitterARM64),
		sys.ARM64)
	addF("runtime/internal/atomic", "Xadd64",
		makeAtomicGuardedIntrinsicARM64(ssa.OpAtomicAdd64, ssa.OpAtomicAdd64Variant, types.TUINT64, types.TUINT64, atomicXchgXaddEmitterARM64),
		sys.ARM64)

	addF("runtime/internal/atomic", "Cas",
		func(s *state, n *ir.CallExpr, args []*ssa.Value) *ssa.Value {
			v := s.newValue4(ssa.OpAtomicCompareAndSwap32, types.NewTuple(types.Types[types.TBOOL], types.TypeMem), args[0], args[1], args[2], s.mem())
			s.vars[memVar] = s.newValue1(ssa.OpSelect1, types.TypeMem, v)
			return s.newValue1(ssa.OpSelect0, types.Types[types.TBOOL], v)
		},
		sys.AMD64, sys.MIPS, sys.MIPS64, sys.PPC64, sys.RISCV64, sys.S390X)
	addF("runtime/internal/atomic", "Cas64",
		func(s *state, n *ir.CallExpr, args []*ssa.Value) *ssa.Value {
			v := s.newValue4(ssa.OpAtomicCompareAndSwap64, types.NewTuple(types.Types[types.TBOOL], types.TypeMem), args[0], args[1], args[2], s.mem())
			s.vars[memVar] = s.newValue1(ssa.OpSelect1, types.TypeMem, v)
			return s.newValue1(ssa.OpSelect0, types.Types[types.TBOOL], v)
		},
		sys.AMD64, sys.MIPS64, sys.PPC64, sys.RISCV64, sys.S390X)
	addF("runtime/internal/atomic", "CasRel",
		func(s *state, n *ir.CallExpr, args []*ssa.Value) *ssa.Value {
			v := s.newValue4(ssa.OpAtomicCompareAndSwap32, types.NewTuple(types.Types[types.TBOOL], types.TypeMem), args[0], args[1], args[2], s.mem())
			s.vars[memVar] = s.newValue1(ssa.OpSelect1, types.TypeMem, v)
			return s.newValue1(ssa.OpSelect0, types.Types[types.TBOOL], v)
		},
		sys.PPC64)

	atomicCasEmitterARM64 := func(s *state, n *ir.CallExpr, args []*ssa.Value, op ssa.Op, typ types.Kind) {
		v := s.newValue4(op, types.NewTuple(types.Types[types.TBOOL], types.TypeMem), args[0], args[1], args[2], s.mem())
		s.vars[memVar] = s.newValue1(ssa.OpSelect1, types.TypeMem, v)
		s.vars[n] = s.newValue1(ssa.OpSelect0, types.Types[typ], v)
	}

	addF("runtime/internal/atomic", "Cas",
		makeAtomicGuardedIntrinsicARM64(ssa.OpAtomicCompareAndSwap32, ssa.OpAtomicCompareAndSwap32Variant, types.TUINT32, types.TBOOL, atomicCasEmitterARM64),
		sys.ARM64)
	addF("runtime/internal/atomic", "Cas64",
		makeAtomicGuardedIntrinsicARM64(ssa.OpAtomicCompareAndSwap64, ssa.OpAtomicCompareAndSwap64Variant, types.TUINT64, types.TBOOL, atomicCasEmitterARM64),
		sys.ARM64)

	addF("runtime/internal/atomic", "And8",
		func(s *state, n *ir.CallExpr, args []*ssa.Value) *ssa.Value {
			s.vars[memVar] = s.newValue3(ssa.OpAtomicAnd8, types.TypeMem, args[0], args[1], s.mem())
			return nil
		},
		sys.AMD64, sys.MIPS, sys.PPC64, sys.RISCV64, sys.S390X)
	addF("runtime/internal/atomic", "And",
		func(s *state, n *ir.CallExpr, args []*ssa.Value) *ssa.Value {
			s.vars[memVar] = s.newValue3(ssa.OpAtomicAnd32, types.TypeMem, args[0], args[1], s.mem())
			return nil
		},
		sys.AMD64, sys.MIPS, sys.PPC64, sys.RISCV64, sys.S390X)
	addF("runtime/internal/atomic", "Or8",
		func(s *state, n *ir.CallExpr, args []*ssa.Value) *ssa.Value {
			s.vars[memVar] = s.newValue3(ssa.OpAtomicOr8, types.TypeMem, args[0], args[1], s.mem())
			return nil
		},
		sys.AMD64, sys.ARM64, sys.MIPS, sys.PPC64, sys.RISCV64, sys.S390X)
	addF("runtime/internal/atomic", "Or",
		func(s *state, n *ir.CallExpr, args []*ssa.Value) *ssa.Value {
			s.vars[memVar] = s.newValue3(ssa.OpAtomicOr32, types.TypeMem, args[0], args[1], s.mem())
			return nil
		},
		sys.AMD64, sys.MIPS, sys.PPC64, sys.RISCV64, sys.S390X)

	atomicAndOrEmitterARM64 := func(s *state, n *ir.CallExpr, args []*ssa.Value, op ssa.Op, typ types.Kind) {
		s.vars[memVar] = s.newValue3(op, types.TypeMem, args[0], args[1], s.mem())
	}

	addF("runtime/internal/atomic", "And8",
		makeAtomicGuardedIntrinsicARM64(ssa.OpAtomicAnd8, ssa.OpAtomicAnd8Variant, types.TNIL, types.TNIL, atomicAndOrEmitterARM64),
		sys.ARM64)
	addF("runtime/internal/atomic", "And",
		makeAtomicGuardedIntrinsicARM64(ssa.OpAtomicAnd32, ssa.OpAtomicAnd32Variant, types.TNIL, types.TNIL, atomicAndOrEmitterARM64),
		sys.ARM64)
	addF("runtime/internal/atomic", "Or8",
		makeAtomicGuardedIntrinsicARM64(ssa.OpAtomicOr8, ssa.OpAtomicOr8Variant, types.TNIL, types.TNIL, atomicAndOrEmitterARM64),
		sys.ARM64)
	addF("runtime/internal/atomic", "Or",
		makeAtomicGuardedIntrinsicARM64(ssa.OpAtomicOr32, ssa.OpAtomicOr32Variant, types.TNIL, types.TNIL, atomicAndOrEmitterARM64),
		sys.ARM64)

	// Aliases for atomic load operations
	alias("runtime/internal/atomic", "Loadint32", "runtime/internal/atomic", "Load", all...)
	alias("runtime/internal/atomic", "Loadint64", "runtime/internal/atomic", "Load64", all...)
	alias("runtime/internal/atomic", "Loaduintptr", "runtime/internal/atomic", "Load", p4...)
	alias("runtime/internal/atomic", "Loaduintptr", "runtime/internal/atomic", "Load64", p8...)
	alias("runtime/internal/atomic", "Loaduint", "runtime/internal/atomic", "Load", p4...)
	alias("runtime/internal/atomic", "Loaduint", "runtime/internal/atomic", "Load64", p8...)
	alias("runtime/internal/atomic", "LoadAcq", "runtime/internal/atomic", "Load", lwatomics...)
	alias("runtime/internal/atomic", "LoadAcq64", "runtime/internal/atomic", "Load64", lwatomics...)
	alias("runtime/internal/atomic", "LoadAcquintptr", "runtime/internal/atomic", "LoadAcq", p4...)
	alias("sync", "runtime_LoadAcquintptr", "runtime/internal/atomic", "LoadAcq", p4...) // linknamed
	alias("runtime/internal/atomic", "LoadAcquintptr", "runtime/internal/atomic", "LoadAcq64", p8...)
	alias("sync", "runtime_LoadAcquintptr", "runtime/internal/atomic", "LoadAcq64", p8...) // linknamed

	// Aliases for atomic store operations
	alias("runtime/internal/atomic", "Storeint32", "runtime/internal/atomic", "Store", all...)
	alias("runtime/internal/atomic", "Storeint64", "runtime/internal/atomic", "Store64", all...)
	alias("runtime/internal/atomic", "Storeuintptr", "runtime/internal/atomic", "Store", p4...)
	alias("runtime/internal/atomic", "Storeuintptr", "runtime/internal/atomic", "Store64", p8...)
	alias("runtime/internal/atomic", "StoreRel", "runtime/internal/atomic", "Store", lwatomics...)
	alias("runtime/internal/atomic", "StoreRel64", "runtime/internal/atomic", "Store64", lwatomics...)
	alias("runtime/internal/atomic", "StoreReluintptr", "runtime/internal/atomic", "StoreRel", p4...)
	alias("sync", "runtime_StoreReluintptr", "runtime/internal/atomic", "StoreRel", p4...) // linknamed
	alias("runtime/internal/atomic", "StoreReluintptr", "runtime/internal/atomic", "StoreRel64", p8...)
	alias("sync", "runtime_StoreReluintptr", "runtime/internal/atomic", "StoreRel64", p8...) // linknamed

	// Aliases for atomic swap operations
	alias("runtime/internal/atomic", "Xchgint32", "runtime/internal/atomic", "Xchg", all...)
	alias("runtime/internal/atomic", "Xchgint64", "runtime/internal/atomic", "Xchg64", all...)
	alias("runtime/internal/atomic", "Xchguintptr", "runtime/internal/atomic", "Xchg", p4...)
	alias("runtime/internal/atomic", "Xchguintptr", "runtime/internal/atomic", "Xchg64", p8...)

	// Aliases for atomic add operations
	alias("runtime/internal/atomic", "Xaddint32", "runtime/internal/atomic", "Xadd", all...)
	alias("runtime/internal/atomic", "Xaddint64", "runtime/internal/atomic", "Xadd64", all...)
	alias("runtime/internal/atomic", "Xadduintptr", "runtime/internal/atomic", "Xadd", p4...)
	alias("runtime/internal/atomic", "Xadduintptr", "runtime/internal/atomic", "Xadd64", p8...)

	// Aliases for atomic CAS operations
	alias("runtime/internal/atomic", "Casint32", "runtime/internal/atomic", "Cas", all...)
	alias("runtime/internal/atomic", "Casint64", "runtime/internal/atomic", "Cas64", all...)
	alias("runtime/internal/atomic", "Casuintptr", "runtime/internal/atomic", "Cas", p4...)
	alias("runtime/internal/atomic", "Casuintptr", "runtime/internal/atomic", "Cas64", p8...)
	alias("runtime/internal/atomic", "Casp1", "runtime/internal/atomic", "Cas", p4...)
	alias("runtime/internal/atomic", "Casp1", "runtime/internal/atomic", "Cas64", p8...)
	alias("runtime/internal/atomic", "CasRel", "runtime/internal/atomic", "Cas", lwatomics...)

	/******** math ********/
	addF("math", "Sqrt",
		func(s *state, n *ir.CallExpr, args []*ssa.Value) *ssa.Value {
			return s.newValue1(ssa.OpSqrt, types.Types[types.TFLOAT64], args[0])
		},
		sys.I386, sys.AMD64, sys.ARM, sys.ARM64, sys.MIPS, sys.MIPS64, sys.PPC64, sys.RISCV64, sys.S390X, sys.Wasm)
	addF("math", "Trunc",
		func(s *state, n *ir.CallExpr, args []*ssa.Value) *ssa.Value {
			return s.newValue1(ssa.OpTrunc, types.Types[types.TFLOAT64], args[0])
		},
		sys.ARM64, sys.PPC64, sys.S390X, sys.Wasm)
	addF("math", "Ceil",
		func(s *state, n *ir.CallExpr, args []*ssa.Value) *ssa.Value {
			return s.newValue1(ssa.OpCeil, types.Types[types.TFLOAT64], args[0])
		},
		sys.ARM64, sys.PPC64, sys.S390X, sys.Wasm)
	addF("math", "Floor",
		func(s *state, n *ir.CallExpr, args []*ssa.Value) *ssa.Value {
			return s.newValue1(ssa.OpFloor, types.Types[types.TFLOAT64], args[0])
		},
		sys.ARM64, sys.PPC64, sys.S390X, sys.Wasm)
	addF("math", "Round",
		func(s *state, n *ir.CallExpr, args []*ssa.Value) *ssa.Value {
			return s.newValue1(ssa.OpRound, types.Types[types.TFLOAT64], args[0])
		},
		sys.ARM64, sys.PPC64, sys.S390X)
	addF("math", "RoundToEven",
		func(s *state, n *ir.CallExpr, args []*ssa.Value) *ssa.Value {
			return s.newValue1(ssa.OpRoundToEven, types.Types[types.TFLOAT64], args[0])
		},
		sys.ARM64, sys.S390X, sys.Wasm)
	addF("math", "Abs",
		func(s *state, n *ir.CallExpr, args []*ssa.Value) *ssa.Value {
			return s.newValue1(ssa.OpAbs, types.Types[types.TFLOAT64], args[0])
		},
		sys.ARM64, sys.ARM, sys.PPC64, sys.Wasm)
	addF("math", "Copysign",
		func(s *state, n *ir.CallExpr, args []*ssa.Value) *ssa.Value {
			return s.newValue2(ssa.OpCopysign, types.Types[types.TFLOAT64], args[0], args[1])
		},
		sys.PPC64, sys.Wasm)
	addF("math", "FMA",
		func(s *state, n *ir.CallExpr, args []*ssa.Value) *ssa.Value {
			return s.newValue3(ssa.OpFMA, types.Types[types.TFLOAT64], args[0], args[1], args[2])
		},
		sys.ARM64, sys.PPC64, sys.S390X)
	addF("math", "FMA",
		func(s *state, n *ir.CallExpr, args []*ssa.Value) *ssa.Value {
			if !s.config.UseFMA {
				s.vars[n] = s.callResult(n, callNormal) // types.Types[TFLOAT64]
				return s.variable(n, types.Types[types.TFLOAT64])
			}
			v := s.entryNewValue0A(ssa.OpHasCPUFeature, types.Types[types.TBOOL], ir.Syms.X86HasFMA)
			b := s.endBlock()
			b.Kind = ssa.BlockIf
			b.SetControl(v)
			bTrue := s.f.NewBlock(ssa.BlockPlain)
			bFalse := s.f.NewBlock(ssa.BlockPlain)
			bEnd := s.f.NewBlock(ssa.BlockPlain)
			b.AddEdgeTo(bTrue)
			b.AddEdgeTo(bFalse)
			b.Likely = ssa.BranchLikely // >= haswell cpus are common

			// We have the intrinsic - use it directly.
			s.startBlock(bTrue)
			s.vars[n] = s.newValue3(ssa.OpFMA, types.Types[types.TFLOAT64], args[0], args[1], args[2])
			s.endBlock().AddEdgeTo(bEnd)

			// Call the pure Go version.
			s.startBlock(bFalse)
			s.vars[n] = s.callResult(n, callNormal) // types.Types[TFLOAT64]
			s.endBlock().AddEdgeTo(bEnd)

			// Merge results.
			s.startBlock(bEnd)
			return s.variable(n, types.Types[types.TFLOAT64])
		},
		sys.AMD64)
	addF("math", "FMA",
		func(s *state, n *ir.CallExpr, args []*ssa.Value) *ssa.Value {
			if !s.config.UseFMA {
				s.vars[n] = s.callResult(n, callNormal) // types.Types[TFLOAT64]
				return s.variable(n, types.Types[types.TFLOAT64])
			}
			addr := s.entryNewValue1A(ssa.OpAddr, types.Types[types.TBOOL].PtrTo(), ir.Syms.ARMHasVFPv4, s.sb)
			v := s.load(types.Types[types.TBOOL], addr)
			b := s.endBlock()
			b.Kind = ssa.BlockIf
			b.SetControl(v)
			bTrue := s.f.NewBlock(ssa.BlockPlain)
			bFalse := s.f.NewBlock(ssa.BlockPlain)
			bEnd := s.f.NewBlock(ssa.BlockPlain)
			b.AddEdgeTo(bTrue)
			b.AddEdgeTo(bFalse)
			b.Likely = ssa.BranchLikely

			// We have the intrinsic - use it directly.
			s.startBlock(bTrue)
			s.vars[n] = s.newValue3(ssa.OpFMA, types.Types[types.TFLOAT64], args[0], args[1], args[2])
			s.endBlock().AddEdgeTo(bEnd)

			// Call the pure Go version.
			s.startBlock(bFalse)
			s.vars[n] = s.callResult(n, callNormal) // types.Types[TFLOAT64]
			s.endBlock().AddEdgeTo(bEnd)

			// Merge results.
			s.startBlock(bEnd)
			return s.variable(n, types.Types[types.TFLOAT64])
		},
		sys.ARM)

	makeRoundAMD64 := func(op ssa.Op) func(s *state, n *ir.CallExpr, args []*ssa.Value) *ssa.Value {
		return func(s *state, n *ir.CallExpr, args []*ssa.Value) *ssa.Value {
			v := s.entryNewValue0A(ssa.OpHasCPUFeature, types.Types[types.TBOOL], ir.Syms.X86HasSSE41)
			b := s.endBlock()
			b.Kind = ssa.BlockIf
			b.SetControl(v)
			bTrue := s.f.NewBlock(ssa.BlockPlain)
			bFalse := s.f.NewBlock(ssa.BlockPlain)
			bEnd := s.f.NewBlock(ssa.BlockPlain)
			b.AddEdgeTo(bTrue)
			b.AddEdgeTo(bFalse)
			b.Likely = ssa.BranchLikely // most machines have sse4.1 nowadays

			// We have the intrinsic - use it directly.
			s.startBlock(bTrue)
			s.vars[n] = s.newValue1(op, types.Types[types.TFLOAT64], args[0])
			s.endBlock().AddEdgeTo(bEnd)

			// Call the pure Go version.
			s.startBlock(bFalse)
			s.vars[n] = s.callResult(n, callNormal) // types.Types[TFLOAT64]
			s.endBlock().AddEdgeTo(bEnd)

			// Merge results.
			s.startBlock(bEnd)
			return s.variable(n, types.Types[types.TFLOAT64])
		}
	}
	addF("math", "RoundToEven",
		makeRoundAMD64(ssa.OpRoundToEven),
		sys.AMD64)
	addF("math", "Floor",
		makeRoundAMD64(ssa.OpFloor),
		sys.AMD64)
	addF("math", "Ceil",
		makeRoundAMD64(ssa.OpCeil),
		sys.AMD64)
	addF("math", "Trunc",
		makeRoundAMD64(ssa.OpTrunc),
		sys.AMD64)

	/******** math/bits ********/
	addF("math/bits", "TrailingZeros64",
		func(s *state, n *ir.CallExpr, args []*ssa.Value) *ssa.Value {
			return s.newValue1(ssa.OpCtz64, types.Types[types.TINT], args[0])
		},
		sys.AMD64, sys.ARM64, sys.ARM, sys.S390X, sys.MIPS, sys.PPC64, sys.Wasm)
	addF("math/bits", "TrailingZeros32",
		func(s *state, n *ir.CallExpr, args []*ssa.Value) *ssa.Value {
			return s.newValue1(ssa.OpCtz32, types.Types[types.TINT], args[0])
		},
		sys.AMD64, sys.ARM64, sys.ARM, sys.S390X, sys.MIPS, sys.PPC64, sys.Wasm)
	addF("math/bits", "TrailingZeros16",
		func(s *state, n *ir.CallExpr, args []*ssa.Value) *ssa.Value {
			x := s.newValue1(ssa.OpZeroExt16to32, types.Types[types.TUINT32], args[0])
			c := s.constInt32(types.Types[types.TUINT32], 1<<16)
			y := s.newValue2(ssa.OpOr32, types.Types[types.TUINT32], x, c)
			return s.newValue1(ssa.OpCtz32, types.Types[types.TINT], y)
		},
		sys.MIPS)
	addF("math/bits", "TrailingZeros16",
		func(s *state, n *ir.CallExpr, args []*ssa.Value) *ssa.Value {
			return s.newValue1(ssa.OpCtz16, types.Types[types.TINT], args[0])
		},
		sys.AMD64, sys.I386, sys.ARM, sys.ARM64, sys.Wasm)
	addF("math/bits", "TrailingZeros16",
		func(s *state, n *ir.CallExpr, args []*ssa.Value) *ssa.Value {
			x := s.newValue1(ssa.OpZeroExt16to64, types.Types[types.TUINT64], args[0])
			c := s.constInt64(types.Types[types.TUINT64], 1<<16)
			y := s.newValue2(ssa.OpOr64, types.Types[types.TUINT64], x, c)
			return s.newValue1(ssa.OpCtz64, types.Types[types.TINT], y)
		},
		sys.S390X, sys.PPC64)
	addF("math/bits", "TrailingZeros8",
		func(s *state, n *ir.CallExpr, args []*ssa.Value) *ssa.Value {
			x := s.newValue1(ssa.OpZeroExt8to32, types.Types[types.TUINT32], args[0])
			c := s.constInt32(types.Types[types.TUINT32], 1<<8)
			y := s.newValue2(ssa.OpOr32, types.Types[types.TUINT32], x, c)
			return s.newValue1(ssa.OpCtz32, types.Types[types.TINT], y)
		},
		sys.MIPS)
	addF("math/bits", "TrailingZeros8",
		func(s *state, n *ir.CallExpr, args []*ssa.Value) *ssa.Value {
			return s.newValue1(ssa.OpCtz8, types.Types[types.TINT], args[0])
		},
		sys.AMD64, sys.ARM, sys.ARM64, sys.Wasm)
	addF("math/bits", "TrailingZeros8",
		func(s *state, n *ir.CallExpr, args []*ssa.Value) *ssa.Value {
			x := s.newValue1(ssa.OpZeroExt8to64, types.Types[types.TUINT64], args[0])
			c := s.constInt64(types.Types[types.TUINT64], 1<<8)
			y := s.newValue2(ssa.OpOr64, types.Types[types.TUINT64], x, c)
			return s.newValue1(ssa.OpCtz64, types.Types[types.TINT], y)
		},
		sys.S390X)
	alias("math/bits", "ReverseBytes64", "runtime/internal/sys", "Bswap64", all...)
	alias("math/bits", "ReverseBytes32", "runtime/internal/sys", "Bswap32", all...)
	// ReverseBytes inlines correctly, no need to intrinsify it.
	// ReverseBytes16 lowers to a rotate, no need for anything special here.
	addF("math/bits", "Len64",
		func(s *state, n *ir.CallExpr, args []*ssa.Value) *ssa.Value {
			return s.newValue1(ssa.OpBitLen64, types.Types[types.TINT], args[0])
		},
		sys.AMD64, sys.ARM64, sys.ARM, sys.S390X, sys.MIPS, sys.PPC64, sys.Wasm)
	addF("math/bits", "Len32",
		func(s *state, n *ir.CallExpr, args []*ssa.Value) *ssa.Value {
			return s.newValue1(ssa.OpBitLen32, types.Types[types.TINT], args[0])
		},
		sys.AMD64, sys.ARM64)
	addF("math/bits", "Len32",
		func(s *state, n *ir.CallExpr, args []*ssa.Value) *ssa.Value {
			if s.config.PtrSize == 4 {
				return s.newValue1(ssa.OpBitLen32, types.Types[types.TINT], args[0])
			}
			x := s.newValue1(ssa.OpZeroExt32to64, types.Types[types.TUINT64], args[0])
			return s.newValue1(ssa.OpBitLen64, types.Types[types.TINT], x)
		},
		sys.ARM, sys.S390X, sys.MIPS, sys.PPC64, sys.Wasm)
	addF("math/bits", "Len16",
		func(s *state, n *ir.CallExpr, args []*ssa.Value) *ssa.Value {
			if s.config.PtrSize == 4 {
				x := s.newValue1(ssa.OpZeroExt16to32, types.Types[types.TUINT32], args[0])
				return s.newValue1(ssa.OpBitLen32, types.Types[types.TINT], x)
			}
			x := s.newValue1(ssa.OpZeroExt16to64, types.Types[types.TUINT64], args[0])
			return s.newValue1(ssa.OpBitLen64, types.Types[types.TINT], x)
		},
		sys.ARM64, sys.ARM, sys.S390X, sys.MIPS, sys.PPC64, sys.Wasm)
	addF("math/bits", "Len16",
		func(s *state, n *ir.CallExpr, args []*ssa.Value) *ssa.Value {
			return s.newValue1(ssa.OpBitLen16, types.Types[types.TINT], args[0])
		},
		sys.AMD64)
	addF("math/bits", "Len8",
		func(s *state, n *ir.CallExpr, args []*ssa.Value) *ssa.Value {
			if s.config.PtrSize == 4 {
				x := s.newValue1(ssa.OpZeroExt8to32, types.Types[types.TUINT32], args[0])
				return s.newValue1(ssa.OpBitLen32, types.Types[types.TINT], x)
			}
			x := s.newValue1(ssa.OpZeroExt8to64, types.Types[types.TUINT64], args[0])
			return s.newValue1(ssa.OpBitLen64, types.Types[types.TINT], x)
		},
		sys.ARM64, sys.ARM, sys.S390X, sys.MIPS, sys.PPC64, sys.Wasm)
	addF("math/bits", "Len8",
		func(s *state, n *ir.CallExpr, args []*ssa.Value) *ssa.Value {
			return s.newValue1(ssa.OpBitLen8, types.Types[types.TINT], args[0])
		},
		sys.AMD64)
	addF("math/bits", "Len",
		func(s *state, n *ir.CallExpr, args []*ssa.Value) *ssa.Value {
			if s.config.PtrSize == 4 {
				return s.newValue1(ssa.OpBitLen32, types.Types[types.TINT], args[0])
			}
			return s.newValue1(ssa.OpBitLen64, types.Types[types.TINT], args[0])
		},
		sys.AMD64, sys.ARM64, sys.ARM, sys.S390X, sys.MIPS, sys.PPC64, sys.Wasm)
	// LeadingZeros is handled because it trivially calls Len.
	addF("math/bits", "Reverse64",
		func(s *state, n *ir.CallExpr, args []*ssa.Value) *ssa.Value {
			return s.newValue1(ssa.OpBitRev64, types.Types[types.TINT], args[0])
		},
		sys.ARM64)
	addF("math/bits", "Reverse32",
		func(s *state, n *ir.CallExpr, args []*ssa.Value) *ssa.Value {
			return s.newValue1(ssa.OpBitRev32, types.Types[types.TINT], args[0])
		},
		sys.ARM64)
	addF("math/bits", "Reverse16",
		func(s *state, n *ir.CallExpr, args []*ssa.Value) *ssa.Value {
			return s.newValue1(ssa.OpBitRev16, types.Types[types.TINT], args[0])
		},
		sys.ARM64)
	addF("math/bits", "Reverse8",
		func(s *state, n *ir.CallExpr, args []*ssa.Value) *ssa.Value {
			return s.newValue1(ssa.OpBitRev8, types.Types[types.TINT], args[0])
		},
		sys.ARM64)
	addF("math/bits", "Reverse",
		func(s *state, n *ir.CallExpr, args []*ssa.Value) *ssa.Value {
			if s.config.PtrSize == 4 {
				return s.newValue1(ssa.OpBitRev32, types.Types[types.TINT], args[0])
			}
			return s.newValue1(ssa.OpBitRev64, types.Types[types.TINT], args[0])
		},
		sys.ARM64)
	addF("math/bits", "RotateLeft8",
		func(s *state, n *ir.CallExpr, args []*ssa.Value) *ssa.Value {
			return s.newValue2(ssa.OpRotateLeft8, types.Types[types.TUINT8], args[0], args[1])
		},
		sys.AMD64)
	addF("math/bits", "RotateLeft16",
		func(s *state, n *ir.CallExpr, args []*ssa.Value) *ssa.Value {
			return s.newValue2(ssa.OpRotateLeft16, types.Types[types.TUINT16], args[0], args[1])
		},
		sys.AMD64)
	addF("math/bits", "RotateLeft32",
		func(s *state, n *ir.CallExpr, args []*ssa.Value) *ssa.Value {
			return s.newValue2(ssa.OpRotateLeft32, types.Types[types.TUINT32], args[0], args[1])
		},
		sys.AMD64, sys.ARM, sys.ARM64, sys.S390X, sys.PPC64, sys.Wasm)
	addF("math/bits", "RotateLeft64",
		func(s *state, n *ir.CallExpr, args []*ssa.Value) *ssa.Value {
			return s.newValue2(ssa.OpRotateLeft64, types.Types[types.TUINT64], args[0], args[1])
		},
		sys.AMD64, sys.ARM64, sys.S390X, sys.PPC64, sys.Wasm)
	alias("math/bits", "RotateLeft", "math/bits", "RotateLeft64", p8...)

	makeOnesCountAMD64 := func(op64 ssa.Op, op32 ssa.Op) func(s *state, n *ir.CallExpr, args []*ssa.Value) *ssa.Value {
		return func(s *state, n *ir.CallExpr, args []*ssa.Value) *ssa.Value {
			v := s.entryNewValue0A(ssa.OpHasCPUFeature, types.Types[types.TBOOL], ir.Syms.X86HasPOPCNT)
			b := s.endBlock()
			b.Kind = ssa.BlockIf
			b.SetControl(v)
			bTrue := s.f.NewBlock(ssa.BlockPlain)
			bFalse := s.f.NewBlock(ssa.BlockPlain)
			bEnd := s.f.NewBlock(ssa.BlockPlain)
			b.AddEdgeTo(bTrue)
			b.AddEdgeTo(bFalse)
			b.Likely = ssa.BranchLikely // most machines have popcnt nowadays

			// We have the intrinsic - use it directly.
			s.startBlock(bTrue)
			op := op64
			if s.config.PtrSize == 4 {
				op = op32
			}
			s.vars[n] = s.newValue1(op, types.Types[types.TINT], args[0])
			s.endBlock().AddEdgeTo(bEnd)

			// Call the pure Go version.
			s.startBlock(bFalse)
			s.vars[n] = s.callResult(n, callNormal) // types.Types[TINT]
			s.endBlock().AddEdgeTo(bEnd)

			// Merge results.
			s.startBlock(bEnd)
			return s.variable(n, types.Types[types.TINT])
		}
	}
	addF("math/bits", "OnesCount64",
		makeOnesCountAMD64(ssa.OpPopCount64, ssa.OpPopCount64),
		sys.AMD64)
	addF("math/bits", "OnesCount64",
		func(s *state, n *ir.CallExpr, args []*ssa.Value) *ssa.Value {
			return s.newValue1(ssa.OpPopCount64, types.Types[types.TINT], args[0])
		},
		sys.PPC64, sys.ARM64, sys.S390X, sys.Wasm)
	addF("math/bits", "OnesCount32",
		makeOnesCountAMD64(ssa.OpPopCount32, ssa.OpPopCount32),
		sys.AMD64)
	addF("math/bits", "OnesCount32",
		func(s *state, n *ir.CallExpr, args []*ssa.Value) *ssa.Value {
			return s.newValue1(ssa.OpPopCount32, types.Types[types.TINT], args[0])
		},
		sys.PPC64, sys.ARM64, sys.S390X, sys.Wasm)
	addF("math/bits", "OnesCount16",
		makeOnesCountAMD64(ssa.OpPopCount16, ssa.OpPopCount16),
		sys.AMD64)
	addF("math/bits", "OnesCount16",
		func(s *state, n *ir.CallExpr, args []*ssa.Value) *ssa.Value {
			return s.newValue1(ssa.OpPopCount16, types.Types[types.TINT], args[0])
		},
		sys.ARM64, sys.S390X, sys.PPC64, sys.Wasm)
	addF("math/bits", "OnesCount8",
		func(s *state, n *ir.CallExpr, args []*ssa.Value) *ssa.Value {
			return s.newValue1(ssa.OpPopCount8, types.Types[types.TINT], args[0])
		},
		sys.S390X, sys.PPC64, sys.Wasm)
	addF("math/bits", "OnesCount",
		makeOnesCountAMD64(ssa.OpPopCount64, ssa.OpPopCount32),
		sys.AMD64)
	addF("math/bits", "Mul64",
		func(s *state, n *ir.CallExpr, args []*ssa.Value) *ssa.Value {
			return s.newValue2(ssa.OpMul64uhilo, types.NewTuple(types.Types[types.TUINT64], types.Types[types.TUINT64]), args[0], args[1])
		},
		sys.AMD64, sys.ARM64, sys.PPC64, sys.S390X, sys.MIPS64)
	alias("math/bits", "Mul", "math/bits", "Mul64", sys.ArchAMD64, sys.ArchARM64, sys.ArchPPC64, sys.ArchPPC64LE, sys.ArchS390X, sys.ArchMIPS64, sys.ArchMIPS64LE)
	alias("runtime/internal/math", "Mul64", "math/bits", "Mul64", sys.ArchAMD64, sys.ArchARM64, sys.ArchPPC64, sys.ArchPPC64LE, sys.ArchS390X, sys.ArchMIPS64, sys.ArchMIPS64LE)
	addF("math/bits", "Add64",
		func(s *state, n *ir.CallExpr, args []*ssa.Value) *ssa.Value {
			return s.newValue3(ssa.OpAdd64carry, types.NewTuple(types.Types[types.TUINT64], types.Types[types.TUINT64]), args[0], args[1], args[2])
		},
		sys.AMD64, sys.ARM64, sys.PPC64, sys.S390X)
	alias("math/bits", "Add", "math/bits", "Add64", sys.ArchAMD64, sys.ArchARM64, sys.ArchPPC64, sys.ArchPPC64LE, sys.ArchS390X)
	addF("math/bits", "Sub64",
		func(s *state, n *ir.CallExpr, args []*ssa.Value) *ssa.Value {
			return s.newValue3(ssa.OpSub64borrow, types.NewTuple(types.Types[types.TUINT64], types.Types[types.TUINT64]), args[0], args[1], args[2])
		},
		sys.AMD64, sys.ARM64, sys.S390X)
	alias("math/bits", "Sub", "math/bits", "Sub64", sys.ArchAMD64, sys.ArchARM64, sys.ArchS390X)
	addF("math/bits", "Div64",
		func(s *state, n *ir.CallExpr, args []*ssa.Value) *ssa.Value {
			// check for divide-by-zero/overflow and panic with appropriate message
			cmpZero := s.newValue2(s.ssaOp(ir.ONE, types.Types[types.TUINT64]), types.Types[types.TBOOL], args[2], s.zeroVal(types.Types[types.TUINT64]))
			s.check(cmpZero, ir.Syms.Panicdivide)
			cmpOverflow := s.newValue2(s.ssaOp(ir.OLT, types.Types[types.TUINT64]), types.Types[types.TBOOL], args[0], args[2])
			s.check(cmpOverflow, ir.Syms.Panicoverflow)
			return s.newValue3(ssa.OpDiv128u, types.NewTuple(types.Types[types.TUINT64], types.Types[types.TUINT64]), args[0], args[1], args[2])
		},
		sys.AMD64)
	alias("math/bits", "Div", "math/bits", "Div64", sys.ArchAMD64)

	alias("runtime/internal/sys", "Ctz8", "math/bits", "TrailingZeros8", all...)
	alias("runtime/internal/sys", "TrailingZeros8", "math/bits", "TrailingZeros8", all...)
	alias("runtime/internal/sys", "TrailingZeros64", "math/bits", "TrailingZeros64", all...)
	alias("runtime/internal/sys", "Len8", "math/bits", "Len8", all...)
	alias("runtime/internal/sys", "Len64", "math/bits", "Len64", all...)
	alias("runtime/internal/sys", "OnesCount64", "math/bits", "OnesCount64", all...)

	/******** sync/atomic ********/

	// Note: these are disabled by flag_race in findIntrinsic below.
	alias("sync/atomic", "LoadInt32", "runtime/internal/atomic", "Load", all...)
	alias("sync/atomic", "LoadInt64", "runtime/internal/atomic", "Load64", all...)
	alias("sync/atomic", "LoadPointer", "runtime/internal/atomic", "Loadp", all...)
	alias("sync/atomic", "LoadUint32", "runtime/internal/atomic", "Load", all...)
	alias("sync/atomic", "LoadUint64", "runtime/internal/atomic", "Load64", all...)
	alias("sync/atomic", "LoadUintptr", "runtime/internal/atomic", "Load", p4...)
	alias("sync/atomic", "LoadUintptr", "runtime/internal/atomic", "Load64", p8...)

	alias("sync/atomic", "StoreInt32", "runtime/internal/atomic", "Store", all...)
	alias("sync/atomic", "StoreInt64", "runtime/internal/atomic", "Store64", all...)
	// Note: not StorePointer, that needs a write barrier.  Same below for {CompareAnd}Swap.
	alias("sync/atomic", "StoreUint32", "runtime/internal/atomic", "Store", all...)
	alias("sync/atomic", "StoreUint64", "runtime/internal/atomic", "Store64", all...)
	alias("sync/atomic", "StoreUintptr", "runtime/internal/atomic", "Store", p4...)
	alias("sync/atomic", "StoreUintptr", "runtime/internal/atomic", "Store64", p8...)

	alias("sync/atomic", "SwapInt32", "runtime/internal/atomic", "Xchg", all...)
	alias("sync/atomic", "SwapInt64", "runtime/internal/atomic", "Xchg64", all...)
	alias("sync/atomic", "SwapUint32", "runtime/internal/atomic", "Xchg", all...)
	alias("sync/atomic", "SwapUint64", "runtime/internal/atomic", "Xchg64", all...)
	alias("sync/atomic", "SwapUintptr", "runtime/internal/atomic", "Xchg", p4...)
	alias("sync/atomic", "SwapUintptr", "runtime/internal/atomic", "Xchg64", p8...)

	alias("sync/atomic", "CompareAndSwapInt32", "runtime/internal/atomic", "Cas", all...)
	alias("sync/atomic", "CompareAndSwapInt64", "runtime/internal/atomic", "Cas64", all...)
	alias("sync/atomic", "CompareAndSwapUint32", "runtime/internal/atomic", "Cas", all...)
	alias("sync/atomic", "CompareAndSwapUint64", "runtime/internal/atomic", "Cas64", all...)
	alias("sync/atomic", "CompareAndSwapUintptr", "runtime/internal/atomic", "Cas", p4...)
	alias("sync/atomic", "CompareAndSwapUintptr", "runtime/internal/atomic", "Cas64", p8...)

	alias("sync/atomic", "AddInt32", "runtime/internal/atomic", "Xadd", all...)
	alias("sync/atomic", "AddInt64", "runtime/internal/atomic", "Xadd64", all...)
	alias("sync/atomic", "AddUint32", "runtime/internal/atomic", "Xadd", all...)
	alias("sync/atomic", "AddUint64", "runtime/internal/atomic", "Xadd64", all...)
	alias("sync/atomic", "AddUintptr", "runtime/internal/atomic", "Xadd", p4...)
	alias("sync/atomic", "AddUintptr", "runtime/internal/atomic", "Xadd64", p8...)

	/******** math/big ********/
	add("math/big", "mulWW",
		func(s *state, n *ir.CallExpr, args []*ssa.Value) *ssa.Value {
			return s.newValue2(ssa.OpMul64uhilo, types.NewTuple(types.Types[types.TUINT64], types.Types[types.TUINT64]), args[0], args[1])
		},
		sys.ArchAMD64, sys.ArchARM64, sys.ArchPPC64LE, sys.ArchPPC64, sys.ArchS390X)
}

// findIntrinsic returns a function which builds the SSA equivalent of the
// function identified by the symbol sym.  If sym is not an intrinsic call, returns nil.
func findIntrinsic(sym *types.Sym) intrinsicBuilder {
	if sym == nil || sym.Pkg == nil {
		return nil
	}
	pkg := sym.Pkg.Path
	if sym.Pkg == types.LocalPkg {
		pkg = base.Ctxt.Pkgpath
	}
	if sym.Pkg == ir.Pkgs.Runtime {
		pkg = "runtime"
	}
	if base.Flag.Race && pkg == "sync/atomic" {
		// The race detector needs to be able to intercept these calls.
		// We can't intrinsify them.
		return nil
	}
	// Skip intrinsifying math functions (which may contain hard-float
	// instructions) when soft-float
	if Arch.SoftFloat && pkg == "math" {
		return nil
	}

	fn := sym.Name
	if ssa.IntrinsicsDisable {
		if pkg == "runtime" && (fn == "getcallerpc" || fn == "getcallersp" || fn == "getclosureptr") {
			// These runtime functions don't have definitions, must be intrinsics.
		} else {
			return nil
		}
	}
	return intrinsics[intrinsicKey{Arch.LinkArch.Arch, pkg, fn}]
}

func IsIntrinsicCall(n *ir.CallExpr) bool {
	if n == nil {
		return false
	}
	name, ok := n.X.(*ir.Name)
	if !ok {
		return false
	}
	return findIntrinsic(name.Sym()) != nil
}

// intrinsicCall converts a call to a recognized intrinsic function into the intrinsic SSA operation.
func (s *state) intrinsicCall(n *ir.CallExpr) *ssa.Value {
	v := findIntrinsic(n.X.Sym())(s, n, s.intrinsicArgs(n))
	if ssa.IntrinsicsDebug > 0 {
		x := v
		if x == nil {
			x = s.mem()
		}
		if x.Op == ssa.OpSelect0 || x.Op == ssa.OpSelect1 {
			x = x.Args[0]
		}
		base.WarnfAt(n.Pos(), "intrinsic substitution for %v with %s", n.X.Sym().Name, x.LongString())
	}
	return v
}

// intrinsicArgs extracts args from n, evaluates them to SSA values, and returns them.
func (s *state) intrinsicArgs(n *ir.CallExpr) []*ssa.Value {
	args := make([]*ssa.Value, len(n.Args))
	for i, n := range n.Args {
		args[i] = s.expr(n)
	}
	return args
}

// openDeferRecord adds code to evaluate and store the function for an open-code defer
// call, and records info about the defer, so we can generate proper code on the
// exit paths. n is the sub-node of the defer node that is the actual function
// call. We will also record funcdata information on where the function is stored
// (as well as the deferBits variable), and this will enable us to run the proper
// defer calls during panics.
func (s *state) openDeferRecord(n *ir.CallExpr) {
	if len(n.Args) != 0 || n.Op() != ir.OCALLFUNC || n.X.Type().NumResults() != 0 {
		s.Fatalf("defer call with arguments or results: %v", n)
	}

	opendefer := &openDeferInfo{
		n: n,
	}
	fn := n.X
	// We must always store the function value in a stack slot for the
	// runtime panic code to use. But in the defer exit code, we will
	// call the function directly if it is a static function.
	closureVal := s.expr(fn)
	closure := s.openDeferSave(fn.Type(), closureVal)
	opendefer.closureNode = closure.Aux.(*ir.Name)
	if !(fn.Op() == ir.ONAME && fn.(*ir.Name).Class == ir.PFUNC) {
		opendefer.closure = closure
	}
	index := len(s.openDefers)
	s.openDefers = append(s.openDefers, opendefer)

	// Update deferBits only after evaluation and storage to stack of
	// the function is successful.
	bitvalue := s.constInt8(types.Types[types.TUINT8], 1<<uint(index))
	newDeferBits := s.newValue2(ssa.OpOr8, types.Types[types.TUINT8], s.variable(deferBitsVar, types.Types[types.TUINT8]), bitvalue)
	s.vars[deferBitsVar] = newDeferBits
	s.store(types.Types[types.TUINT8], s.deferBitsAddr, newDeferBits)
}

// openDeferSave generates SSA nodes to store a value (with type t) for an
// open-coded defer at an explicit autotmp location on the stack, so it can be
// reloaded and used for the appropriate call on exit. Type t must be a function type
// (therefore SSAable). val is the value to be stored. The function returns an SSA
// value representing a pointer to the autotmp location.
func (s *state) openDeferSave(t *types.Type, val *ssa.Value) *ssa.Value {
	if !TypeOK(t) {
		s.Fatalf("openDeferSave of non-SSA-able type %v val=%v", t, val)
	}
	if !t.HasPointers() {
		s.Fatalf("openDeferSave of pointerless type %v val=%v", t, val)
	}
	pos := val.Pos
	temp := typecheck.TempAt(pos.WithNotStmt(), s.curfn, t)
	temp.SetOpenDeferSlot(true)
	var addrTemp *ssa.Value
	// Use OpVarLive to make sure stack slot for the closure is not removed by
	// dead-store elimination
	if s.curBlock.ID != s.f.Entry.ID {
		// Force the tmp storing this defer function to be declared in the entry
		// block, so that it will be live for the defer exit code (which will
		// actually access it only if the associated defer call has been activated).
		s.defvars[s.f.Entry.ID][memVar] = s.f.Entry.NewValue1A(src.NoXPos, ssa.OpVarDef, types.TypeMem, temp, s.defvars[s.f.Entry.ID][memVar])
		s.defvars[s.f.Entry.ID][memVar] = s.f.Entry.NewValue1A(src.NoXPos, ssa.OpVarLive, types.TypeMem, temp, s.defvars[s.f.Entry.ID][memVar])
		addrTemp = s.f.Entry.NewValue2A(src.NoXPos, ssa.OpLocalAddr, types.NewPtr(temp.Type()), temp, s.sp, s.defvars[s.f.Entry.ID][memVar])
	} else {
		// Special case if we're still in the entry block. We can't use
		// the above code, since s.defvars[s.f.Entry.ID] isn't defined
		// until we end the entry block with s.endBlock().
		s.vars[memVar] = s.newValue1Apos(ssa.OpVarDef, types.TypeMem, temp, s.mem(), false)
		s.vars[memVar] = s.newValue1Apos(ssa.OpVarLive, types.TypeMem, temp, s.mem(), false)
		addrTemp = s.newValue2Apos(ssa.OpLocalAddr, types.NewPtr(temp.Type()), temp, s.sp, s.mem(), false)
	}
	// Since we may use this temp during exit depending on the
	// deferBits, we must define it unconditionally on entry.
	// Therefore, we must make sure it is zeroed out in the entry
	// block if it contains pointers, else GC may wrongly follow an
	// uninitialized pointer value.
	temp.SetNeedzero(true)
	// We are storing to the stack, hence we can avoid the full checks in
	// storeType() (no write barrier) and do a simple store().
	s.store(t, addrTemp, val)
	return addrTemp
}

// openDeferExit generates SSA for processing all the open coded defers at exit.
// The code involves loading deferBits, and checking each of the bits to see if
// the corresponding defer statement was executed. For each bit that is turned
// on, the associated defer call is made.
func (s *state) openDeferExit() {
	deferExit := s.f.NewBlock(ssa.BlockPlain)
	s.endBlock().AddEdgeTo(deferExit)
	s.startBlock(deferExit)
	s.lastDeferExit = deferExit
	s.lastDeferCount = len(s.openDefers)
	zeroval := s.constInt8(types.Types[types.TUINT8], 0)
	// Test for and run defers in reverse order
	for i := len(s.openDefers) - 1; i >= 0; i-- {
		r := s.openDefers[i]
		bCond := s.f.NewBlock(ssa.BlockPlain)
		bEnd := s.f.NewBlock(ssa.BlockPlain)

		deferBits := s.variable(deferBitsVar, types.Types[types.TUINT8])
		// Generate code to check if the bit associated with the current
		// defer is set.
		bitval := s.constInt8(types.Types[types.TUINT8], 1<<uint(i))
		andval := s.newValue2(ssa.OpAnd8, types.Types[types.TUINT8], deferBits, bitval)
		eqVal := s.newValue2(ssa.OpEq8, types.Types[types.TBOOL], andval, zeroval)
		b := s.endBlock()
		b.Kind = ssa.BlockIf
		b.SetControl(eqVal)
		b.AddEdgeTo(bEnd)
		b.AddEdgeTo(bCond)
		bCond.AddEdgeTo(bEnd)
		s.startBlock(bCond)

		// Clear this bit in deferBits and force store back to stack, so
		// we will not try to re-run this defer call if this defer call panics.
		nbitval := s.newValue1(ssa.OpCom8, types.Types[types.TUINT8], bitval)
		maskedval := s.newValue2(ssa.OpAnd8, types.Types[types.TUINT8], deferBits, nbitval)
		s.store(types.Types[types.TUINT8], s.deferBitsAddr, maskedval)
		// Use this value for following tests, so we keep previous
		// bits cleared.
		s.vars[deferBitsVar] = maskedval

		// Generate code to call the function call of the defer, using the
		// closure that were stored in argtmps at the point of the defer
		// statement.
		fn := r.n.X
		stksize := fn.Type().ArgWidth()
		var callArgs []*ssa.Value
		var call *ssa.Value
		if r.closure != nil {
			v := s.load(r.closure.Type.Elem(), r.closure)
			s.maybeNilCheckClosure(v, callDefer)
			codeptr := s.rawLoad(types.Types[types.TUINTPTR], v)
			aux := ssa.ClosureAuxCall(s.f.ABIDefault.ABIAnalyzeTypes(nil, nil, nil))
			call = s.newValue2A(ssa.OpClosureLECall, aux.LateExpansionResultType(), aux, codeptr, v)
		} else {
			aux := ssa.StaticAuxCall(fn.(*ir.Name).Linksym(), s.f.ABIDefault.ABIAnalyzeTypes(nil, nil, nil))
			call = s.newValue0A(ssa.OpStaticLECall, aux.LateExpansionResultType(), aux)
		}
		callArgs = append(callArgs, s.mem())
		call.AddArgs(callArgs...)
		call.AuxInt = stksize
		s.vars[memVar] = s.newValue1I(ssa.OpSelectN, types.TypeMem, 0, call)
		// Make sure that the stack slots with pointers are kept live
		// through the call (which is a pre-emption point). Also, we will
		// use the first call of the last defer exit to compute liveness
		// for the deferreturn, so we want all stack slots to be live.
		if r.closureNode != nil {
			s.vars[memVar] = s.newValue1Apos(ssa.OpVarLive, types.TypeMem, r.closureNode, s.mem(), false)
		}

		s.endBlock()
		s.startBlock(bEnd)
	}
}

func (s *state) callResult(n *ir.CallExpr, k callKind) *ssa.Value {
	return s.call(n, k, false)
}

func (s *state) callAddr(n *ir.CallExpr, k callKind) *ssa.Value {
	return s.call(n, k, true)
}

// Calls the function n using the specified call type.
// Returns the address of the return value (or nil if none).
func (s *state) call(n *ir.CallExpr, k callKind, returnResultAddr bool) *ssa.Value {
	s.prevCall = nil
	var callee *ir.Name    // target function (if static)
	var closure *ssa.Value // ptr to closure to run (if dynamic)
	var codeptr *ssa.Value // ptr to target code (if dynamic)
	var rcvr *ssa.Value    // receiver to set
	fn := n.X
	var ACArgs []*types.Type    // AuxCall args
	var ACResults []*types.Type // AuxCall results
	var callArgs []*ssa.Value   // For late-expansion, the args themselves (not stored, args to the call instead).

	callABI := s.f.ABIDefault

	if !buildcfg.Experiment.RegabiArgs {
		var magicFnNameSym *types.Sym
		if fn.Name() != nil {
			magicFnNameSym = fn.Name().Sym()
			ss := magicFnNameSym.Name
			if strings.HasSuffix(ss, magicNameDotSuffix) {
				callABI = s.f.ABI1
			}
		}
		if magicFnNameSym == nil && n.Op() == ir.OCALLINTER {
			magicFnNameSym = fn.(*ir.SelectorExpr).Sym()
			ss := magicFnNameSym.Name
			if strings.HasSuffix(ss, magicNameDotSuffix[1:]) {
				callABI = s.f.ABI1
			}
		}
	}

	if k != callNormal && (len(n.Args) != 0 || n.Op() == ir.OCALLINTER || n.X.Type().NumResults() != 0) {
		s.Fatalf("go/defer call with arguments: %v", n)
	}

	switch n.Op() {
	case ir.OCALLFUNC:
		if k == callNormal && fn.Op() == ir.ONAME && fn.(*ir.Name).Class == ir.PFUNC {
			fn := fn.(*ir.Name)
			callee = fn
			if buildcfg.Experiment.RegabiArgs {
				// This is a static call, so it may be
				// a direct call to a non-ABIInternal
				// function. fn.Func may be nil for
				// some compiler-generated functions,
				// but those are all ABIInternal.
				if fn.Func != nil {
					callABI = abiForFunc(fn.Func, s.f.ABI0, s.f.ABI1)
				}
			} else {
				// TODO(register args) remove after register abi is working
				inRegistersImported := fn.Pragma()&ir.RegisterParams != 0
				inRegistersSamePackage := fn.Func != nil && fn.Func.Pragma&ir.RegisterParams != 0
				if inRegistersImported || inRegistersSamePackage {
					callABI = s.f.ABI1
				}
			}
			break
		}
		closure = s.expr(fn)
		if k != callDefer && k != callDeferStack {
			// Deferred nil function needs to panic when the function is invoked,
			// not the point of defer statement.
			s.maybeNilCheckClosure(closure, k)
		}
	case ir.OCALLINTER:
		if fn.Op() != ir.ODOTINTER {
			s.Fatalf("OCALLINTER: n.Left not an ODOTINTER: %v", fn.Op())
		}
		fn := fn.(*ir.SelectorExpr)
		var iclosure *ssa.Value
		iclosure, rcvr = s.getClosureAndRcvr(fn)
		if k == callNormal {
			codeptr = s.load(types.Types[types.TUINTPTR], iclosure)
		} else {
			closure = iclosure
		}
	}

	if !buildcfg.Experiment.RegabiArgs {
		if regAbiForFuncType(n.X.Type().FuncType()) {
			// Magic last type in input args to call
			callABI = s.f.ABI1
		}
	}

	params := callABI.ABIAnalyze(n.X.Type(), false /* Do not set (register) nNames from caller side -- can cause races. */)
	types.CalcSize(fn.Type())
	stksize := params.ArgWidth() // includes receiver, args, and results

	res := n.X.Type().Results()
	if k == callNormal {
		for _, p := range params.OutParams() {
			ACResults = append(ACResults, p.Type)
		}
	}

	var call *ssa.Value
	if k == callDeferStack {
		// Make a defer struct d on the stack.
		if stksize != 0 {
			s.Fatalf("deferprocStack with non-zero stack size %d: %v", stksize, n)
		}

		t := deferstruct()
		d := typecheck.TempAt(n.Pos(), s.curfn, t)

		s.vars[memVar] = s.newValue1A(ssa.OpVarDef, types.TypeMem, d, s.mem())
		addr := s.addr(d)

		// Must match deferstruct() below and src/runtime/runtime2.go:_defer.
		// 0: started, set in deferprocStack
		// 1: heap, set in deferprocStack
		// 2: openDefer
		// 3: sp, set in deferprocStack
		// 4: pc, set in deferprocStack
		// 5: fn
		s.store(closure.Type,
			s.newValue1I(ssa.OpOffPtr, closure.Type.PtrTo(), t.FieldOff(5), addr),
			closure)
<<<<<<< HEAD
		// 6: panic, set in deferprocStack
		// 7: link, set in deferprocStack
		// 8: fd
		// 9: varp
		// 10: framepc
=======
		// 7: panic, set in deferprocStack
		// 8: link, set in deferprocStack
		// 9: framepc
		// 10: varp
		// 11: fd

		// Then, store all the arguments of the defer call.
		ft := fn.Type()
		off := t.FieldOff(12) // TODO register args: be sure this isn't a hardcoded param stack offset.
		args := n.Args
		i0 := 0

		// Set receiver (for interface calls). Always a pointer.
		if rcvr != nil {
			p := s.newValue1I(ssa.OpOffPtr, ft.Recv().Type.PtrTo(), off, addr)
			s.store(types.Types[types.TUINTPTR], p, rcvr)
			i0 = 1
		}
		// Set receiver (for method calls).
		if n.Op() == ir.OCALLMETH {
			base.Fatalf("OCALLMETH missed by walkCall")
		}
		// Set other args.
		// This code is only used when RegabiDefer is not enabled, and arguments are always
		// passed on stack.
		for i, f := range ft.Params().Fields().Slice() {
			s.storeArgWithBase(args[0], f.Type, addr, off+params.InParam(i+i0).FrameOffset(params))
			args = args[1:]
		}
>>>>>>> ecaa6816

		// Call runtime.deferprocStack with pointer to _defer record.
		ACArgs = append(ACArgs, types.Types[types.TUINTPTR])
		aux := ssa.StaticAuxCall(ir.Syms.DeferprocStack, s.f.ABIDefault.ABIAnalyzeTypes(nil, ACArgs, ACResults))
		callArgs = append(callArgs, addr, s.mem())
		call = s.newValue0A(ssa.OpStaticLECall, aux.LateExpansionResultType(), aux)
		call.AddArgs(callArgs...)
<<<<<<< HEAD
		call.AuxInt = int64(types.PtrSize) // deferprocStack takes a *_defer arg
=======
		if stksize < int64(types.PtrSize) {
			// We need room for both the call to deferprocStack and the call to
			// the deferred function.
			stksize = int64(types.PtrSize)
		}
		call.AuxInt = stksize
>>>>>>> ecaa6816
	} else {
		// Store arguments to stack, including defer/go arguments and receiver for method calls.
		// These are written in SP-offset order.
		argStart := base.Ctxt.FixedFrameSize()
		// Defer/go args.
		if k != callNormal {
			// Write closure (arg to newproc/deferproc).
			ACArgs = append(ACArgs, types.Types[types.TUINTPTR]) // not argExtra
			callArgs = append(callArgs, closure)
			stksize += int64(types.PtrSize)
			argStart += int64(types.PtrSize)
		}

		// Set receiver (for interface calls).
		if rcvr != nil {
			callArgs = append(callArgs, rcvr)
		}

		// Write args.
		t := n.X.Type()
		args := n.Args

		for _, p := range params.InParams() { // includes receiver for interface calls
			ACArgs = append(ACArgs, p.Type)
		}
		for i, n := range args {
			callArgs = append(callArgs, s.putArg(n, t.Params().Field(i).Type))
		}

		callArgs = append(callArgs, s.mem())

		// call target
		switch {
		case k == callDefer:
			aux := ssa.StaticAuxCall(ir.Syms.Deferproc, s.f.ABIDefault.ABIAnalyzeTypes(nil, ACArgs, ACResults)) // TODO paramResultInfo for DeferProc
			call = s.newValue0A(ssa.OpStaticLECall, aux.LateExpansionResultType(), aux)
		case k == callGo:
			aux := ssa.StaticAuxCall(ir.Syms.Newproc, s.f.ABIDefault.ABIAnalyzeTypes(nil, ACArgs, ACResults))
			call = s.newValue0A(ssa.OpStaticLECall, aux.LateExpansionResultType(), aux) // TODO paramResultInfo for NewProc
		case closure != nil:
			// rawLoad because loading the code pointer from a
			// closure is always safe, but IsSanitizerSafeAddr
			// can't always figure that out currently, and it's
			// critical that we not clobber any arguments already
			// stored onto the stack.
			codeptr = s.rawLoad(types.Types[types.TUINTPTR], closure)
			aux := ssa.ClosureAuxCall(callABI.ABIAnalyzeTypes(nil, ACArgs, ACResults))
			call = s.newValue2A(ssa.OpClosureLECall, aux.LateExpansionResultType(), aux, codeptr, closure)
		case codeptr != nil:
			// Note that the "receiver" parameter is nil because the actual receiver is the first input parameter.
			aux := ssa.InterfaceAuxCall(params)
			call = s.newValue1A(ssa.OpInterLECall, aux.LateExpansionResultType(), aux, codeptr)
		case callee != nil:
			aux := ssa.StaticAuxCall(callTargetLSym(callee), params)
			call = s.newValue0A(ssa.OpStaticLECall, aux.LateExpansionResultType(), aux)
		default:
			s.Fatalf("bad call type %v %v", n.Op(), n)
		}
		call.AddArgs(callArgs...)
		call.AuxInt = stksize // Call operations carry the argsize of the callee along with them
	}
	s.prevCall = call
	s.vars[memVar] = s.newValue1I(ssa.OpSelectN, types.TypeMem, int64(len(ACResults)), call)
	// Insert OVARLIVE nodes
	for _, name := range n.KeepAlive {
		s.stmt(ir.NewUnaryExpr(n.Pos(), ir.OVARLIVE, name))
	}

	// Finish block for defers
	if k == callDefer || k == callDeferStack {
		b := s.endBlock()
		b.Kind = ssa.BlockDefer
		b.SetControl(call)
		bNext := s.f.NewBlock(ssa.BlockPlain)
		b.AddEdgeTo(bNext)
		// Add recover edge to exit code.
		r := s.f.NewBlock(ssa.BlockPlain)
		s.startBlock(r)
		s.exit()
		b.AddEdgeTo(r)
		b.Likely = ssa.BranchLikely
		s.startBlock(bNext)
	}

	if res.NumFields() == 0 || k != callNormal {
		// call has no return value. Continue with the next statement.
		return nil
	}
	fp := res.Field(0)
	if returnResultAddr {
		return s.resultAddrOfCall(call, 0, fp.Type)
	}
	return s.newValue1I(ssa.OpSelectN, fp.Type, 0, call)
}

// maybeNilCheckClosure checks if a nil check of a closure is needed in some
// architecture-dependent situations and, if so, emits the nil check.
func (s *state) maybeNilCheckClosure(closure *ssa.Value, k callKind) {
	if Arch.LinkArch.Family == sys.Wasm || buildcfg.GOOS == "aix" && k != callGo {
		// On AIX, the closure needs to be verified as fn can be nil, except if it's a call go. This needs to be handled by the runtime to have the "go of nil func value" error.
		// TODO(neelance): On other architectures this should be eliminated by the optimization steps
		s.nilCheck(closure)
	}
}

// getClosureAndRcvr returns values for the appropriate closure and receiver of an
// interface call
func (s *state) getClosureAndRcvr(fn *ir.SelectorExpr) (*ssa.Value, *ssa.Value) {
	i := s.expr(fn.X)
	itab := s.newValue1(ssa.OpITab, types.Types[types.TUINTPTR], i)
	s.nilCheck(itab)
	itabidx := fn.Offset() + 2*int64(types.PtrSize) + 8 // offset of fun field in runtime.itab
	closure := s.newValue1I(ssa.OpOffPtr, s.f.Config.Types.UintptrPtr, itabidx, itab)
	rcvr := s.newValue1(ssa.OpIData, s.f.Config.Types.BytePtr, i)
	return closure, rcvr
}

// etypesign returns the signed-ness of e, for integer/pointer etypes.
// -1 means signed, +1 means unsigned, 0 means non-integer/non-pointer.
func etypesign(e types.Kind) int8 {
	switch e {
	case types.TINT8, types.TINT16, types.TINT32, types.TINT64, types.TINT:
		return -1
	case types.TUINT8, types.TUINT16, types.TUINT32, types.TUINT64, types.TUINT, types.TUINTPTR, types.TUNSAFEPTR:
		return +1
	}
	return 0
}

// addr converts the address of the expression n to SSA, adds it to s and returns the SSA result.
// The value that the returned Value represents is guaranteed to be non-nil.
func (s *state) addr(n ir.Node) *ssa.Value {
	if n.Op() != ir.ONAME {
		s.pushLine(n.Pos())
		defer s.popLine()
	}

	if s.canSSA(n) {
		s.Fatalf("addr of canSSA expression: %+v", n)
	}

	t := types.NewPtr(n.Type())
	linksymOffset := func(lsym *obj.LSym, offset int64) *ssa.Value {
		v := s.entryNewValue1A(ssa.OpAddr, t, lsym, s.sb)
		// TODO: Make OpAddr use AuxInt as well as Aux.
		if offset != 0 {
			v = s.entryNewValue1I(ssa.OpOffPtr, v.Type, offset, v)
		}
		return v
	}
	switch n.Op() {
	case ir.OLINKSYMOFFSET:
		no := n.(*ir.LinksymOffsetExpr)
		return linksymOffset(no.Linksym, no.Offset_)
	case ir.ONAME:
		n := n.(*ir.Name)
		if n.Heapaddr != nil {
			return s.expr(n.Heapaddr)
		}
		switch n.Class {
		case ir.PEXTERN:
			// global variable
			return linksymOffset(n.Linksym(), 0)
		case ir.PPARAM:
			// parameter slot
			v := s.decladdrs[n]
			if v != nil {
				return v
			}
			s.Fatalf("addr of undeclared ONAME %v. declared: %v", n, s.decladdrs)
			return nil
		case ir.PAUTO:
			return s.newValue2Apos(ssa.OpLocalAddr, t, n, s.sp, s.mem(), !ir.IsAutoTmp(n))

		case ir.PPARAMOUT: // Same as PAUTO -- cannot generate LEA early.
			// ensure that we reuse symbols for out parameters so
			// that cse works on their addresses
			return s.newValue2Apos(ssa.OpLocalAddr, t, n, s.sp, s.mem(), true)
		default:
			s.Fatalf("variable address class %v not implemented", n.Class)
			return nil
		}
	case ir.ORESULT:
		// load return from callee
		n := n.(*ir.ResultExpr)
		return s.resultAddrOfCall(s.prevCall, n.Index, n.Type())
	case ir.OINDEX:
		n := n.(*ir.IndexExpr)
		if n.X.Type().IsSlice() {
			a := s.expr(n.X)
			i := s.expr(n.Index)
			len := s.newValue1(ssa.OpSliceLen, types.Types[types.TINT], a)
			i = s.boundsCheck(i, len, ssa.BoundsIndex, n.Bounded())
			p := s.newValue1(ssa.OpSlicePtr, t, a)
			return s.newValue2(ssa.OpPtrIndex, t, p, i)
		} else { // array
			a := s.addr(n.X)
			i := s.expr(n.Index)
			len := s.constInt(types.Types[types.TINT], n.X.Type().NumElem())
			i = s.boundsCheck(i, len, ssa.BoundsIndex, n.Bounded())
			return s.newValue2(ssa.OpPtrIndex, types.NewPtr(n.X.Type().Elem()), a, i)
		}
	case ir.ODEREF:
		n := n.(*ir.StarExpr)
		return s.exprPtr(n.X, n.Bounded(), n.Pos())
	case ir.ODOT:
		n := n.(*ir.SelectorExpr)
		p := s.addr(n.X)
		return s.newValue1I(ssa.OpOffPtr, t, n.Offset(), p)
	case ir.ODOTPTR:
		n := n.(*ir.SelectorExpr)
		p := s.exprPtr(n.X, n.Bounded(), n.Pos())
		return s.newValue1I(ssa.OpOffPtr, t, n.Offset(), p)
	case ir.OCONVNOP:
		n := n.(*ir.ConvExpr)
		if n.Type() == n.X.Type() {
			return s.addr(n.X)
		}
		addr := s.addr(n.X)
		return s.newValue1(ssa.OpCopy, t, addr) // ensure that addr has the right type
	case ir.OCALLFUNC, ir.OCALLINTER:
		n := n.(*ir.CallExpr)
		return s.callAddr(n, callNormal)
	case ir.ODOTTYPE:
		n := n.(*ir.TypeAssertExpr)
		v, _ := s.dottype(n, false)
		if v.Op != ssa.OpLoad {
			s.Fatalf("dottype of non-load")
		}
		if v.Args[1] != s.mem() {
			s.Fatalf("memory no longer live from dottype load")
		}
		return v.Args[0]
	default:
		s.Fatalf("unhandled addr %v", n.Op())
		return nil
	}
}

// canSSA reports whether n is SSA-able.
// n must be an ONAME (or an ODOT sequence with an ONAME base).
func (s *state) canSSA(n ir.Node) bool {
	if base.Flag.N != 0 {
		return false
	}
	for {
		nn := n
		if nn.Op() == ir.ODOT {
			nn := nn.(*ir.SelectorExpr)
			n = nn.X
			continue
		}
		if nn.Op() == ir.OINDEX {
			nn := nn.(*ir.IndexExpr)
			if nn.X.Type().IsArray() {
				n = nn.X
				continue
			}
		}
		break
	}
	if n.Op() != ir.ONAME {
		return false
	}
	return s.canSSAName(n.(*ir.Name)) && TypeOK(n.Type())
}

func (s *state) canSSAName(name *ir.Name) bool {
	if name.Addrtaken() || !name.OnStack() {
		return false
	}
	switch name.Class {
	case ir.PPARAMOUT:
		if s.hasdefer {
			// TODO: handle this case? Named return values must be
			// in memory so that the deferred function can see them.
			// Maybe do: if !strings.HasPrefix(n.String(), "~") { return false }
			// Or maybe not, see issue 18860.  Even unnamed return values
			// must be written back so if a defer recovers, the caller can see them.
			return false
		}
		if s.cgoUnsafeArgs {
			// Cgo effectively takes the address of all result args,
			// but the compiler can't see that.
			return false
		}
	}
	if name.Class == ir.PPARAM && name.Sym() != nil && name.Sym().Name == ".this" {
		// wrappers generated by genwrapper need to update
		// the .this pointer in place.
		// TODO: treat as a PPARAMOUT?
		return false
	}
	return true
	// TODO: try to make more variables SSAable?
}

// TypeOK reports whether variables of type t are SSA-able.
func TypeOK(t *types.Type) bool {
	types.CalcSize(t)
	if t.Width > int64(4*types.PtrSize) {
		// 4*Widthptr is an arbitrary constant. We want it
		// to be at least 3*Widthptr so slices can be registerized.
		// Too big and we'll introduce too much register pressure.
		return false
	}
	switch t.Kind() {
	case types.TARRAY:
		// We can't do larger arrays because dynamic indexing is
		// not supported on SSA variables.
		// TODO: allow if all indexes are constant.
		if t.NumElem() <= 1 {
			return TypeOK(t.Elem())
		}
		return false
	case types.TSTRUCT:
		if t.NumFields() > ssa.MaxStruct {
			return false
		}
		for _, t1 := range t.Fields().Slice() {
			if !TypeOK(t1.Type) {
				return false
			}
		}
		return true
	default:
		return true
	}
}

// exprPtr evaluates n to a pointer and nil-checks it.
func (s *state) exprPtr(n ir.Node, bounded bool, lineno src.XPos) *ssa.Value {
	p := s.expr(n)
	if bounded || n.NonNil() {
		if s.f.Frontend().Debug_checknil() && lineno.Line() > 1 {
			s.f.Warnl(lineno, "removed nil check")
		}
		return p
	}
	s.nilCheck(p)
	return p
}

// nilCheck generates nil pointer checking code.
// Used only for automatically inserted nil checks,
// not for user code like 'x != nil'.
func (s *state) nilCheck(ptr *ssa.Value) {
	if base.Debug.DisableNil != 0 || s.curfn.NilCheckDisabled() {
		return
	}
	s.newValue2(ssa.OpNilCheck, types.TypeVoid, ptr, s.mem())
}

// boundsCheck generates bounds checking code. Checks if 0 <= idx <[=] len, branches to exit if not.
// Starts a new block on return.
// On input, len must be converted to full int width and be nonnegative.
// Returns idx converted to full int width.
// If bounded is true then caller guarantees the index is not out of bounds
// (but boundsCheck will still extend the index to full int width).
func (s *state) boundsCheck(idx, len *ssa.Value, kind ssa.BoundsKind, bounded bool) *ssa.Value {
	idx = s.extendIndex(idx, len, kind, bounded)

	if bounded || base.Flag.B != 0 {
		// If bounded or bounds checking is flag-disabled, then no check necessary,
		// just return the extended index.
		//
		// Here, bounded == true if the compiler generated the index itself,
		// such as in the expansion of a slice initializer. These indexes are
		// compiler-generated, not Go program variables, so they cannot be
		// attacker-controlled, so we can omit Spectre masking as well.
		//
		// Note that we do not want to omit Spectre masking in code like:
		//
		//	if 0 <= i && i < len(x) {
		//		use(x[i])
		//	}
		//
		// Lucky for us, bounded==false for that code.
		// In that case (handled below), we emit a bound check (and Spectre mask)
		// and then the prove pass will remove the bounds check.
		// In theory the prove pass could potentially remove certain
		// Spectre masks, but it's very delicate and probably better
		// to be conservative and leave them all in.
		return idx
	}

	bNext := s.f.NewBlock(ssa.BlockPlain)
	bPanic := s.f.NewBlock(ssa.BlockExit)

	if !idx.Type.IsSigned() {
		switch kind {
		case ssa.BoundsIndex:
			kind = ssa.BoundsIndexU
		case ssa.BoundsSliceAlen:
			kind = ssa.BoundsSliceAlenU
		case ssa.BoundsSliceAcap:
			kind = ssa.BoundsSliceAcapU
		case ssa.BoundsSliceB:
			kind = ssa.BoundsSliceBU
		case ssa.BoundsSlice3Alen:
			kind = ssa.BoundsSlice3AlenU
		case ssa.BoundsSlice3Acap:
			kind = ssa.BoundsSlice3AcapU
		case ssa.BoundsSlice3B:
			kind = ssa.BoundsSlice3BU
		case ssa.BoundsSlice3C:
			kind = ssa.BoundsSlice3CU
		}
	}

	var cmp *ssa.Value
	if kind == ssa.BoundsIndex || kind == ssa.BoundsIndexU {
		cmp = s.newValue2(ssa.OpIsInBounds, types.Types[types.TBOOL], idx, len)
	} else {
		cmp = s.newValue2(ssa.OpIsSliceInBounds, types.Types[types.TBOOL], idx, len)
	}
	b := s.endBlock()
	b.Kind = ssa.BlockIf
	b.SetControl(cmp)
	b.Likely = ssa.BranchLikely
	b.AddEdgeTo(bNext)
	b.AddEdgeTo(bPanic)

	s.startBlock(bPanic)
	if Arch.LinkArch.Family == sys.Wasm {
		// TODO(khr): figure out how to do "register" based calling convention for bounds checks.
		// Should be similar to gcWriteBarrier, but I can't make it work.
		s.rtcall(BoundsCheckFunc[kind], false, nil, idx, len)
	} else {
		mem := s.newValue3I(ssa.OpPanicBounds, types.TypeMem, int64(kind), idx, len, s.mem())
		s.endBlock().SetControl(mem)
	}
	s.startBlock(bNext)

	// In Spectre index mode, apply an appropriate mask to avoid speculative out-of-bounds accesses.
	if base.Flag.Cfg.SpectreIndex {
		op := ssa.OpSpectreIndex
		if kind != ssa.BoundsIndex && kind != ssa.BoundsIndexU {
			op = ssa.OpSpectreSliceIndex
		}
		idx = s.newValue2(op, types.Types[types.TINT], idx, len)
	}

	return idx
}

// If cmp (a bool) is false, panic using the given function.
func (s *state) check(cmp *ssa.Value, fn *obj.LSym) {
	b := s.endBlock()
	b.Kind = ssa.BlockIf
	b.SetControl(cmp)
	b.Likely = ssa.BranchLikely
	bNext := s.f.NewBlock(ssa.BlockPlain)
	line := s.peekPos()
	pos := base.Ctxt.PosTable.Pos(line)
	fl := funcLine{f: fn, base: pos.Base(), line: pos.Line()}
	bPanic := s.panics[fl]
	if bPanic == nil {
		bPanic = s.f.NewBlock(ssa.BlockPlain)
		s.panics[fl] = bPanic
		s.startBlock(bPanic)
		// The panic call takes/returns memory to ensure that the right
		// memory state is observed if the panic happens.
		s.rtcall(fn, false, nil)
	}
	b.AddEdgeTo(bNext)
	b.AddEdgeTo(bPanic)
	s.startBlock(bNext)
}

func (s *state) intDivide(n ir.Node, a, b *ssa.Value) *ssa.Value {
	needcheck := true
	switch b.Op {
	case ssa.OpConst8, ssa.OpConst16, ssa.OpConst32, ssa.OpConst64:
		if b.AuxInt != 0 {
			needcheck = false
		}
	}
	if needcheck {
		// do a size-appropriate check for zero
		cmp := s.newValue2(s.ssaOp(ir.ONE, n.Type()), types.Types[types.TBOOL], b, s.zeroVal(n.Type()))
		s.check(cmp, ir.Syms.Panicdivide)
	}
	return s.newValue2(s.ssaOp(n.Op(), n.Type()), a.Type, a, b)
}

// rtcall issues a call to the given runtime function fn with the listed args.
// Returns a slice of results of the given result types.
// The call is added to the end of the current block.
// If returns is false, the block is marked as an exit block.
func (s *state) rtcall(fn *obj.LSym, returns bool, results []*types.Type, args ...*ssa.Value) []*ssa.Value {
	s.prevCall = nil
	// Write args to the stack
	off := base.Ctxt.FixedFrameSize()
	var callArgs []*ssa.Value
	var callArgTypes []*types.Type

	for _, arg := range args {
		t := arg.Type
		off = types.Rnd(off, t.Alignment())
		size := t.Size()
		callArgs = append(callArgs, arg)
		callArgTypes = append(callArgTypes, t)
		off += size
	}
	off = types.Rnd(off, int64(types.RegSize))

	// Accumulate results types and offsets
	offR := off
	for _, t := range results {
		offR = types.Rnd(offR, t.Alignment())
		offR += t.Size()
	}

	// Issue call
	var call *ssa.Value
	aux := ssa.StaticAuxCall(fn, s.f.ABIDefault.ABIAnalyzeTypes(nil, callArgTypes, results))
	callArgs = append(callArgs, s.mem())
	call = s.newValue0A(ssa.OpStaticLECall, aux.LateExpansionResultType(), aux)
	call.AddArgs(callArgs...)
	s.vars[memVar] = s.newValue1I(ssa.OpSelectN, types.TypeMem, int64(len(results)), call)

	if !returns {
		// Finish block
		b := s.endBlock()
		b.Kind = ssa.BlockExit
		b.SetControl(call)
		call.AuxInt = off - base.Ctxt.FixedFrameSize()
		if len(results) > 0 {
			s.Fatalf("panic call can't have results")
		}
		return nil
	}

	// Load results
	res := make([]*ssa.Value, len(results))
	for i, t := range results {
		off = types.Rnd(off, t.Alignment())
		res[i] = s.resultOfCall(call, int64(i), t)
		off += t.Size()
	}
	off = types.Rnd(off, int64(types.PtrSize))

	// Remember how much callee stack space we needed.
	call.AuxInt = off

	return res
}

// do *left = right for type t.
func (s *state) storeType(t *types.Type, left, right *ssa.Value, skip skipMask, leftIsStmt bool) {
	s.instrument(t, left, instrumentWrite)

	if skip == 0 && (!t.HasPointers() || ssa.IsStackAddr(left)) {
		// Known to not have write barrier. Store the whole type.
		s.vars[memVar] = s.newValue3Apos(ssa.OpStore, types.TypeMem, t, left, right, s.mem(), leftIsStmt)
		return
	}

	// store scalar fields first, so write barrier stores for
	// pointer fields can be grouped together, and scalar values
	// don't need to be live across the write barrier call.
	// TODO: if the writebarrier pass knows how to reorder stores,
	// we can do a single store here as long as skip==0.
	s.storeTypeScalars(t, left, right, skip)
	if skip&skipPtr == 0 && t.HasPointers() {
		s.storeTypePtrs(t, left, right)
	}
}

// do *left = right for all scalar (non-pointer) parts of t.
func (s *state) storeTypeScalars(t *types.Type, left, right *ssa.Value, skip skipMask) {
	switch {
	case t.IsBoolean() || t.IsInteger() || t.IsFloat() || t.IsComplex():
		s.store(t, left, right)
	case t.IsPtrShaped():
		if t.IsPtr() && t.Elem().NotInHeap() {
			s.store(t, left, right) // see issue 42032
		}
		// otherwise, no scalar fields.
	case t.IsString():
		if skip&skipLen != 0 {
			return
		}
		len := s.newValue1(ssa.OpStringLen, types.Types[types.TINT], right)
		lenAddr := s.newValue1I(ssa.OpOffPtr, s.f.Config.Types.IntPtr, s.config.PtrSize, left)
		s.store(types.Types[types.TINT], lenAddr, len)
	case t.IsSlice():
		if skip&skipLen == 0 {
			len := s.newValue1(ssa.OpSliceLen, types.Types[types.TINT], right)
			lenAddr := s.newValue1I(ssa.OpOffPtr, s.f.Config.Types.IntPtr, s.config.PtrSize, left)
			s.store(types.Types[types.TINT], lenAddr, len)
		}
		if skip&skipCap == 0 {
			cap := s.newValue1(ssa.OpSliceCap, types.Types[types.TINT], right)
			capAddr := s.newValue1I(ssa.OpOffPtr, s.f.Config.Types.IntPtr, 2*s.config.PtrSize, left)
			s.store(types.Types[types.TINT], capAddr, cap)
		}
	case t.IsInterface():
		// itab field doesn't need a write barrier (even though it is a pointer).
		itab := s.newValue1(ssa.OpITab, s.f.Config.Types.BytePtr, right)
		s.store(types.Types[types.TUINTPTR], left, itab)
	case t.IsStruct():
		n := t.NumFields()
		for i := 0; i < n; i++ {
			ft := t.FieldType(i)
			addr := s.newValue1I(ssa.OpOffPtr, ft.PtrTo(), t.FieldOff(i), left)
			val := s.newValue1I(ssa.OpStructSelect, ft, int64(i), right)
			s.storeTypeScalars(ft, addr, val, 0)
		}
	case t.IsArray() && t.NumElem() == 0:
		// nothing
	case t.IsArray() && t.NumElem() == 1:
		s.storeTypeScalars(t.Elem(), left, s.newValue1I(ssa.OpArraySelect, t.Elem(), 0, right), 0)
	default:
		s.Fatalf("bad write barrier type %v", t)
	}
}

// do *left = right for all pointer parts of t.
func (s *state) storeTypePtrs(t *types.Type, left, right *ssa.Value) {
	switch {
	case t.IsPtrShaped():
		if t.IsPtr() && t.Elem().NotInHeap() {
			break // see issue 42032
		}
		s.store(t, left, right)
	case t.IsString():
		ptr := s.newValue1(ssa.OpStringPtr, s.f.Config.Types.BytePtr, right)
		s.store(s.f.Config.Types.BytePtr, left, ptr)
	case t.IsSlice():
		elType := types.NewPtr(t.Elem())
		ptr := s.newValue1(ssa.OpSlicePtr, elType, right)
		s.store(elType, left, ptr)
	case t.IsInterface():
		// itab field is treated as a scalar.
		idata := s.newValue1(ssa.OpIData, s.f.Config.Types.BytePtr, right)
		idataAddr := s.newValue1I(ssa.OpOffPtr, s.f.Config.Types.BytePtrPtr, s.config.PtrSize, left)
		s.store(s.f.Config.Types.BytePtr, idataAddr, idata)
	case t.IsStruct():
		n := t.NumFields()
		for i := 0; i < n; i++ {
			ft := t.FieldType(i)
			if !ft.HasPointers() {
				continue
			}
			addr := s.newValue1I(ssa.OpOffPtr, ft.PtrTo(), t.FieldOff(i), left)
			val := s.newValue1I(ssa.OpStructSelect, ft, int64(i), right)
			s.storeTypePtrs(ft, addr, val)
		}
	case t.IsArray() && t.NumElem() == 0:
		// nothing
	case t.IsArray() && t.NumElem() == 1:
		s.storeTypePtrs(t.Elem(), left, s.newValue1I(ssa.OpArraySelect, t.Elem(), 0, right))
	default:
		s.Fatalf("bad write barrier type %v", t)
	}
}

// putArg evaluates n for the purpose of passing it as an argument to a function and returns the value for the call.
func (s *state) putArg(n ir.Node, t *types.Type) *ssa.Value {
	var a *ssa.Value
	if !TypeOK(t) {
		a = s.newValue2(ssa.OpDereference, t, s.addr(n), s.mem())
	} else {
		a = s.expr(n)
	}
	return a
}

func (s *state) storeArgWithBase(n ir.Node, t *types.Type, base *ssa.Value, off int64) {
	pt := types.NewPtr(t)
	var addr *ssa.Value
	if base == s.sp {
		// Use special routine that avoids allocation on duplicate offsets.
		addr = s.constOffPtrSP(pt, off)
	} else {
		addr = s.newValue1I(ssa.OpOffPtr, pt, off, base)
	}

	if !TypeOK(t) {
		a := s.addr(n)
		s.move(t, addr, a)
		return
	}

	a := s.expr(n)
	s.storeType(t, addr, a, 0, false)
}

// slice computes the slice v[i:j:k] and returns ptr, len, and cap of result.
// i,j,k may be nil, in which case they are set to their default value.
// v may be a slice, string or pointer to an array.
func (s *state) slice(v, i, j, k *ssa.Value, bounded bool) (p, l, c *ssa.Value) {
	t := v.Type
	var ptr, len, cap *ssa.Value
	switch {
	case t.IsSlice():
		ptr = s.newValue1(ssa.OpSlicePtr, types.NewPtr(t.Elem()), v)
		len = s.newValue1(ssa.OpSliceLen, types.Types[types.TINT], v)
		cap = s.newValue1(ssa.OpSliceCap, types.Types[types.TINT], v)
	case t.IsString():
		ptr = s.newValue1(ssa.OpStringPtr, types.NewPtr(types.Types[types.TUINT8]), v)
		len = s.newValue1(ssa.OpStringLen, types.Types[types.TINT], v)
		cap = len
	case t.IsPtr():
		if !t.Elem().IsArray() {
			s.Fatalf("bad ptr to array in slice %v\n", t)
		}
		s.nilCheck(v)
		ptr = s.newValue1(ssa.OpCopy, types.NewPtr(t.Elem().Elem()), v)
		len = s.constInt(types.Types[types.TINT], t.Elem().NumElem())
		cap = len
	default:
		s.Fatalf("bad type in slice %v\n", t)
	}

	// Set default values
	if i == nil {
		i = s.constInt(types.Types[types.TINT], 0)
	}
	if j == nil {
		j = len
	}
	three := true
	if k == nil {
		three = false
		k = cap
	}

	// Panic if slice indices are not in bounds.
	// Make sure we check these in reverse order so that we're always
	// comparing against a value known to be nonnegative. See issue 28797.
	if three {
		if k != cap {
			kind := ssa.BoundsSlice3Alen
			if t.IsSlice() {
				kind = ssa.BoundsSlice3Acap
			}
			k = s.boundsCheck(k, cap, kind, bounded)
		}
		if j != k {
			j = s.boundsCheck(j, k, ssa.BoundsSlice3B, bounded)
		}
		i = s.boundsCheck(i, j, ssa.BoundsSlice3C, bounded)
	} else {
		if j != k {
			kind := ssa.BoundsSliceAlen
			if t.IsSlice() {
				kind = ssa.BoundsSliceAcap
			}
			j = s.boundsCheck(j, k, kind, bounded)
		}
		i = s.boundsCheck(i, j, ssa.BoundsSliceB, bounded)
	}

	// Word-sized integer operations.
	subOp := s.ssaOp(ir.OSUB, types.Types[types.TINT])
	mulOp := s.ssaOp(ir.OMUL, types.Types[types.TINT])
	andOp := s.ssaOp(ir.OAND, types.Types[types.TINT])

	// Calculate the length (rlen) and capacity (rcap) of the new slice.
	// For strings the capacity of the result is unimportant. However,
	// we use rcap to test if we've generated a zero-length slice.
	// Use length of strings for that.
	rlen := s.newValue2(subOp, types.Types[types.TINT], j, i)
	rcap := rlen
	if j != k && !t.IsString() {
		rcap = s.newValue2(subOp, types.Types[types.TINT], k, i)
	}

	if (i.Op == ssa.OpConst64 || i.Op == ssa.OpConst32) && i.AuxInt == 0 {
		// No pointer arithmetic necessary.
		return ptr, rlen, rcap
	}

	// Calculate the base pointer (rptr) for the new slice.
	//
	// Generate the following code assuming that indexes are in bounds.
	// The masking is to make sure that we don't generate a slice
	// that points to the next object in memory. We cannot just set
	// the pointer to nil because then we would create a nil slice or
	// string.
	//
	//     rcap = k - i
	//     rlen = j - i
	//     rptr = ptr + (mask(rcap) & (i * stride))
	//
	// Where mask(x) is 0 if x==0 and -1 if x>0 and stride is the width
	// of the element type.
	stride := s.constInt(types.Types[types.TINT], ptr.Type.Elem().Width)

	// The delta is the number of bytes to offset ptr by.
	delta := s.newValue2(mulOp, types.Types[types.TINT], i, stride)

	// If we're slicing to the point where the capacity is zero,
	// zero out the delta.
	mask := s.newValue1(ssa.OpSlicemask, types.Types[types.TINT], rcap)
	delta = s.newValue2(andOp, types.Types[types.TINT], delta, mask)

	// Compute rptr = ptr + delta.
	rptr := s.newValue2(ssa.OpAddPtr, ptr.Type, ptr, delta)

	return rptr, rlen, rcap
}

type u642fcvtTab struct {
	leq, cvt2F, and, rsh, or, add ssa.Op
	one                           func(*state, *types.Type, int64) *ssa.Value
}

var u64_f64 = u642fcvtTab{
	leq:   ssa.OpLeq64,
	cvt2F: ssa.OpCvt64to64F,
	and:   ssa.OpAnd64,
	rsh:   ssa.OpRsh64Ux64,
	or:    ssa.OpOr64,
	add:   ssa.OpAdd64F,
	one:   (*state).constInt64,
}

var u64_f32 = u642fcvtTab{
	leq:   ssa.OpLeq64,
	cvt2F: ssa.OpCvt64to32F,
	and:   ssa.OpAnd64,
	rsh:   ssa.OpRsh64Ux64,
	or:    ssa.OpOr64,
	add:   ssa.OpAdd32F,
	one:   (*state).constInt64,
}

func (s *state) uint64Tofloat64(n ir.Node, x *ssa.Value, ft, tt *types.Type) *ssa.Value {
	return s.uint64Tofloat(&u64_f64, n, x, ft, tt)
}

func (s *state) uint64Tofloat32(n ir.Node, x *ssa.Value, ft, tt *types.Type) *ssa.Value {
	return s.uint64Tofloat(&u64_f32, n, x, ft, tt)
}

func (s *state) uint64Tofloat(cvttab *u642fcvtTab, n ir.Node, x *ssa.Value, ft, tt *types.Type) *ssa.Value {
	// if x >= 0 {
	//    result = (floatY) x
	// } else {
	// 	  y = uintX(x) ; y = x & 1
	// 	  z = uintX(x) ; z = z >> 1
	// 	  z = z >> 1
	// 	  z = z | y
	// 	  result = floatY(z)
	// 	  result = result + result
	// }
	//
	// Code borrowed from old code generator.
	// What's going on: large 64-bit "unsigned" looks like
	// negative number to hardware's integer-to-float
	// conversion. However, because the mantissa is only
	// 63 bits, we don't need the LSB, so instead we do an
	// unsigned right shift (divide by two), convert, and
	// double. However, before we do that, we need to be
	// sure that we do not lose a "1" if that made the
	// difference in the resulting rounding. Therefore, we
	// preserve it, and OR (not ADD) it back in. The case
	// that matters is when the eleven discarded bits are
	// equal to 10000000001; that rounds up, and the 1 cannot
	// be lost else it would round down if the LSB of the
	// candidate mantissa is 0.
	cmp := s.newValue2(cvttab.leq, types.Types[types.TBOOL], s.zeroVal(ft), x)
	b := s.endBlock()
	b.Kind = ssa.BlockIf
	b.SetControl(cmp)
	b.Likely = ssa.BranchLikely

	bThen := s.f.NewBlock(ssa.BlockPlain)
	bElse := s.f.NewBlock(ssa.BlockPlain)
	bAfter := s.f.NewBlock(ssa.BlockPlain)

	b.AddEdgeTo(bThen)
	s.startBlock(bThen)
	a0 := s.newValue1(cvttab.cvt2F, tt, x)
	s.vars[n] = a0
	s.endBlock()
	bThen.AddEdgeTo(bAfter)

	b.AddEdgeTo(bElse)
	s.startBlock(bElse)
	one := cvttab.one(s, ft, 1)
	y := s.newValue2(cvttab.and, ft, x, one)
	z := s.newValue2(cvttab.rsh, ft, x, one)
	z = s.newValue2(cvttab.or, ft, z, y)
	a := s.newValue1(cvttab.cvt2F, tt, z)
	a1 := s.newValue2(cvttab.add, tt, a, a)
	s.vars[n] = a1
	s.endBlock()
	bElse.AddEdgeTo(bAfter)

	s.startBlock(bAfter)
	return s.variable(n, n.Type())
}

type u322fcvtTab struct {
	cvtI2F, cvtF2F ssa.Op
}

var u32_f64 = u322fcvtTab{
	cvtI2F: ssa.OpCvt32to64F,
	cvtF2F: ssa.OpCopy,
}

var u32_f32 = u322fcvtTab{
	cvtI2F: ssa.OpCvt32to32F,
	cvtF2F: ssa.OpCvt64Fto32F,
}

func (s *state) uint32Tofloat64(n ir.Node, x *ssa.Value, ft, tt *types.Type) *ssa.Value {
	return s.uint32Tofloat(&u32_f64, n, x, ft, tt)
}

func (s *state) uint32Tofloat32(n ir.Node, x *ssa.Value, ft, tt *types.Type) *ssa.Value {
	return s.uint32Tofloat(&u32_f32, n, x, ft, tt)
}

func (s *state) uint32Tofloat(cvttab *u322fcvtTab, n ir.Node, x *ssa.Value, ft, tt *types.Type) *ssa.Value {
	// if x >= 0 {
	// 	result = floatY(x)
	// } else {
	// 	result = floatY(float64(x) + (1<<32))
	// }
	cmp := s.newValue2(ssa.OpLeq32, types.Types[types.TBOOL], s.zeroVal(ft), x)
	b := s.endBlock()
	b.Kind = ssa.BlockIf
	b.SetControl(cmp)
	b.Likely = ssa.BranchLikely

	bThen := s.f.NewBlock(ssa.BlockPlain)
	bElse := s.f.NewBlock(ssa.BlockPlain)
	bAfter := s.f.NewBlock(ssa.BlockPlain)

	b.AddEdgeTo(bThen)
	s.startBlock(bThen)
	a0 := s.newValue1(cvttab.cvtI2F, tt, x)
	s.vars[n] = a0
	s.endBlock()
	bThen.AddEdgeTo(bAfter)

	b.AddEdgeTo(bElse)
	s.startBlock(bElse)
	a1 := s.newValue1(ssa.OpCvt32to64F, types.Types[types.TFLOAT64], x)
	twoToThe32 := s.constFloat64(types.Types[types.TFLOAT64], float64(1<<32))
	a2 := s.newValue2(ssa.OpAdd64F, types.Types[types.TFLOAT64], a1, twoToThe32)
	a3 := s.newValue1(cvttab.cvtF2F, tt, a2)

	s.vars[n] = a3
	s.endBlock()
	bElse.AddEdgeTo(bAfter)

	s.startBlock(bAfter)
	return s.variable(n, n.Type())
}

// referenceTypeBuiltin generates code for the len/cap builtins for maps and channels.
func (s *state) referenceTypeBuiltin(n *ir.UnaryExpr, x *ssa.Value) *ssa.Value {
	if !n.X.Type().IsMap() && !n.X.Type().IsChan() {
		s.Fatalf("node must be a map or a channel")
	}
	// if n == nil {
	//   return 0
	// } else {
	//   // len
	//   return *((*int)n)
	//   // cap
	//   return *(((*int)n)+1)
	// }
	lenType := n.Type()
	nilValue := s.constNil(types.Types[types.TUINTPTR])
	cmp := s.newValue2(ssa.OpEqPtr, types.Types[types.TBOOL], x, nilValue)
	b := s.endBlock()
	b.Kind = ssa.BlockIf
	b.SetControl(cmp)
	b.Likely = ssa.BranchUnlikely

	bThen := s.f.NewBlock(ssa.BlockPlain)
	bElse := s.f.NewBlock(ssa.BlockPlain)
	bAfter := s.f.NewBlock(ssa.BlockPlain)

	// length/capacity of a nil map/chan is zero
	b.AddEdgeTo(bThen)
	s.startBlock(bThen)
	s.vars[n] = s.zeroVal(lenType)
	s.endBlock()
	bThen.AddEdgeTo(bAfter)

	b.AddEdgeTo(bElse)
	s.startBlock(bElse)
	switch n.Op() {
	case ir.OLEN:
		// length is stored in the first word for map/chan
		s.vars[n] = s.load(lenType, x)
	case ir.OCAP:
		// capacity is stored in the second word for chan
		sw := s.newValue1I(ssa.OpOffPtr, lenType.PtrTo(), lenType.Width, x)
		s.vars[n] = s.load(lenType, sw)
	default:
		s.Fatalf("op must be OLEN or OCAP")
	}
	s.endBlock()
	bElse.AddEdgeTo(bAfter)

	s.startBlock(bAfter)
	return s.variable(n, lenType)
}

type f2uCvtTab struct {
	ltf, cvt2U, subf, or ssa.Op
	floatValue           func(*state, *types.Type, float64) *ssa.Value
	intValue             func(*state, *types.Type, int64) *ssa.Value
	cutoff               uint64
}

var f32_u64 = f2uCvtTab{
	ltf:        ssa.OpLess32F,
	cvt2U:      ssa.OpCvt32Fto64,
	subf:       ssa.OpSub32F,
	or:         ssa.OpOr64,
	floatValue: (*state).constFloat32,
	intValue:   (*state).constInt64,
	cutoff:     1 << 63,
}

var f64_u64 = f2uCvtTab{
	ltf:        ssa.OpLess64F,
	cvt2U:      ssa.OpCvt64Fto64,
	subf:       ssa.OpSub64F,
	or:         ssa.OpOr64,
	floatValue: (*state).constFloat64,
	intValue:   (*state).constInt64,
	cutoff:     1 << 63,
}

var f32_u32 = f2uCvtTab{
	ltf:        ssa.OpLess32F,
	cvt2U:      ssa.OpCvt32Fto32,
	subf:       ssa.OpSub32F,
	or:         ssa.OpOr32,
	floatValue: (*state).constFloat32,
	intValue:   func(s *state, t *types.Type, v int64) *ssa.Value { return s.constInt32(t, int32(v)) },
	cutoff:     1 << 31,
}

var f64_u32 = f2uCvtTab{
	ltf:        ssa.OpLess64F,
	cvt2U:      ssa.OpCvt64Fto32,
	subf:       ssa.OpSub64F,
	or:         ssa.OpOr32,
	floatValue: (*state).constFloat64,
	intValue:   func(s *state, t *types.Type, v int64) *ssa.Value { return s.constInt32(t, int32(v)) },
	cutoff:     1 << 31,
}

func (s *state) float32ToUint64(n ir.Node, x *ssa.Value, ft, tt *types.Type) *ssa.Value {
	return s.floatToUint(&f32_u64, n, x, ft, tt)
}
func (s *state) float64ToUint64(n ir.Node, x *ssa.Value, ft, tt *types.Type) *ssa.Value {
	return s.floatToUint(&f64_u64, n, x, ft, tt)
}

func (s *state) float32ToUint32(n ir.Node, x *ssa.Value, ft, tt *types.Type) *ssa.Value {
	return s.floatToUint(&f32_u32, n, x, ft, tt)
}

func (s *state) float64ToUint32(n ir.Node, x *ssa.Value, ft, tt *types.Type) *ssa.Value {
	return s.floatToUint(&f64_u32, n, x, ft, tt)
}

func (s *state) floatToUint(cvttab *f2uCvtTab, n ir.Node, x *ssa.Value, ft, tt *types.Type) *ssa.Value {
	// cutoff:=1<<(intY_Size-1)
	// if x < floatX(cutoff) {
	// 	result = uintY(x)
	// } else {
	// 	y = x - floatX(cutoff)
	// 	z = uintY(y)
	// 	result = z | -(cutoff)
	// }
	cutoff := cvttab.floatValue(s, ft, float64(cvttab.cutoff))
	cmp := s.newValue2(cvttab.ltf, types.Types[types.TBOOL], x, cutoff)
	b := s.endBlock()
	b.Kind = ssa.BlockIf
	b.SetControl(cmp)
	b.Likely = ssa.BranchLikely

	bThen := s.f.NewBlock(ssa.BlockPlain)
	bElse := s.f.NewBlock(ssa.BlockPlain)
	bAfter := s.f.NewBlock(ssa.BlockPlain)

	b.AddEdgeTo(bThen)
	s.startBlock(bThen)
	a0 := s.newValue1(cvttab.cvt2U, tt, x)
	s.vars[n] = a0
	s.endBlock()
	bThen.AddEdgeTo(bAfter)

	b.AddEdgeTo(bElse)
	s.startBlock(bElse)
	y := s.newValue2(cvttab.subf, ft, x, cutoff)
	y = s.newValue1(cvttab.cvt2U, tt, y)
	z := cvttab.intValue(s, tt, int64(-cvttab.cutoff))
	a1 := s.newValue2(cvttab.or, tt, y, z)
	s.vars[n] = a1
	s.endBlock()
	bElse.AddEdgeTo(bAfter)

	s.startBlock(bAfter)
	return s.variable(n, n.Type())
}

// dottype generates SSA for a type assertion node.
// commaok indicates whether to panic or return a bool.
// If commaok is false, resok will be nil.
func (s *state) dottype(n *ir.TypeAssertExpr, commaok bool) (res, resok *ssa.Value) {
	iface := s.expr(n.X)              // input interface
	target := s.reflectType(n.Type()) // target type
	byteptr := s.f.Config.Types.BytePtr

	if n.Type().IsInterface() {
		if n.Type().IsEmptyInterface() {
			// Converting to an empty interface.
			// Input could be an empty or nonempty interface.
			if base.Debug.TypeAssert > 0 {
				base.WarnfAt(n.Pos(), "type assertion inlined")
			}

			// Get itab/type field from input.
			itab := s.newValue1(ssa.OpITab, byteptr, iface)
			// Conversion succeeds iff that field is not nil.
			cond := s.newValue2(ssa.OpNeqPtr, types.Types[types.TBOOL], itab, s.constNil(byteptr))

			if n.X.Type().IsEmptyInterface() && commaok {
				// Converting empty interface to empty interface with ,ok is just a nil check.
				return iface, cond
			}

			// Branch on nilness.
			b := s.endBlock()
			b.Kind = ssa.BlockIf
			b.SetControl(cond)
			b.Likely = ssa.BranchLikely
			bOk := s.f.NewBlock(ssa.BlockPlain)
			bFail := s.f.NewBlock(ssa.BlockPlain)
			b.AddEdgeTo(bOk)
			b.AddEdgeTo(bFail)

			if !commaok {
				// On failure, panic by calling panicnildottype.
				s.startBlock(bFail)
				s.rtcall(ir.Syms.Panicnildottype, false, nil, target)

				// On success, return (perhaps modified) input interface.
				s.startBlock(bOk)
				if n.X.Type().IsEmptyInterface() {
					res = iface // Use input interface unchanged.
					return
				}
				// Load type out of itab, build interface with existing idata.
				off := s.newValue1I(ssa.OpOffPtr, byteptr, int64(types.PtrSize), itab)
				typ := s.load(byteptr, off)
				idata := s.newValue1(ssa.OpIData, byteptr, iface)
				res = s.newValue2(ssa.OpIMake, n.Type(), typ, idata)
				return
			}

			s.startBlock(bOk)
			// nonempty -> empty
			// Need to load type from itab
			off := s.newValue1I(ssa.OpOffPtr, byteptr, int64(types.PtrSize), itab)
			s.vars[typVar] = s.load(byteptr, off)
			s.endBlock()

			// itab is nil, might as well use that as the nil result.
			s.startBlock(bFail)
			s.vars[typVar] = itab
			s.endBlock()

			// Merge point.
			bEnd := s.f.NewBlock(ssa.BlockPlain)
			bOk.AddEdgeTo(bEnd)
			bFail.AddEdgeTo(bEnd)
			s.startBlock(bEnd)
			idata := s.newValue1(ssa.OpIData, byteptr, iface)
			res = s.newValue2(ssa.OpIMake, n.Type(), s.variable(typVar, byteptr), idata)
			resok = cond
			delete(s.vars, typVar)
			return
		}
		// converting to a nonempty interface needs a runtime call.
		if base.Debug.TypeAssert > 0 {
			base.WarnfAt(n.Pos(), "type assertion not inlined")
		}
		if !commaok {
			fn := ir.Syms.AssertI2I
			if n.X.Type().IsEmptyInterface() {
				fn = ir.Syms.AssertE2I
			}
			data := s.newValue1(ssa.OpIData, types.Types[types.TUNSAFEPTR], iface)
			tab := s.newValue1(ssa.OpITab, byteptr, iface)
			tab = s.rtcall(fn, true, []*types.Type{byteptr}, target, tab)[0]
			return s.newValue2(ssa.OpIMake, n.Type(), tab, data), nil
		}
		fn := ir.Syms.AssertI2I2
		if n.X.Type().IsEmptyInterface() {
			fn = ir.Syms.AssertE2I2
		}
		res = s.rtcall(fn, true, []*types.Type{n.Type()}, target, iface)[0]
		resok = s.newValue2(ssa.OpNeqInter, types.Types[types.TBOOL], res, s.constInterface(n.Type()))
		return
	}

	if base.Debug.TypeAssert > 0 {
		base.WarnfAt(n.Pos(), "type assertion inlined")
	}

	// Converting to a concrete type.
	direct := types.IsDirectIface(n.Type())
	itab := s.newValue1(ssa.OpITab, byteptr, iface) // type word of interface
	if base.Debug.TypeAssert > 0 {
		base.WarnfAt(n.Pos(), "type assertion inlined")
	}
	var targetITab *ssa.Value
	if n.X.Type().IsEmptyInterface() {
		// Looking for pointer to target type.
		targetITab = target
	} else {
		// Looking for pointer to itab for target type and source interface.
		targetITab = s.expr(n.Itab)
	}

	var tmp ir.Node     // temporary for use with large types
	var addr *ssa.Value // address of tmp
	if commaok && !TypeOK(n.Type()) {
		// unSSAable type, use temporary.
		// TODO: get rid of some of these temporaries.
		tmp, addr = s.temp(n.Pos(), n.Type())
	}

	cond := s.newValue2(ssa.OpEqPtr, types.Types[types.TBOOL], itab, targetITab)
	b := s.endBlock()
	b.Kind = ssa.BlockIf
	b.SetControl(cond)
	b.Likely = ssa.BranchLikely

	bOk := s.f.NewBlock(ssa.BlockPlain)
	bFail := s.f.NewBlock(ssa.BlockPlain)
	b.AddEdgeTo(bOk)
	b.AddEdgeTo(bFail)

	if !commaok {
		// on failure, panic by calling panicdottype
		s.startBlock(bFail)
		taddr := s.reflectType(n.X.Type())
		if n.X.Type().IsEmptyInterface() {
			s.rtcall(ir.Syms.PanicdottypeE, false, nil, itab, target, taddr)
		} else {
			s.rtcall(ir.Syms.PanicdottypeI, false, nil, itab, target, taddr)
		}

		// on success, return data from interface
		s.startBlock(bOk)
		if direct {
			return s.newValue1(ssa.OpIData, n.Type(), iface), nil
		}
		p := s.newValue1(ssa.OpIData, types.NewPtr(n.Type()), iface)
		return s.load(n.Type(), p), nil
	}

	// commaok is the more complicated case because we have
	// a control flow merge point.
	bEnd := s.f.NewBlock(ssa.BlockPlain)
	// Note that we need a new valVar each time (unlike okVar where we can
	// reuse the variable) because it might have a different type every time.
	valVar := ssaMarker("val")

	// type assertion succeeded
	s.startBlock(bOk)
	if tmp == nil {
		if direct {
			s.vars[valVar] = s.newValue1(ssa.OpIData, n.Type(), iface)
		} else {
			p := s.newValue1(ssa.OpIData, types.NewPtr(n.Type()), iface)
			s.vars[valVar] = s.load(n.Type(), p)
		}
	} else {
		p := s.newValue1(ssa.OpIData, types.NewPtr(n.Type()), iface)
		s.move(n.Type(), addr, p)
	}
	s.vars[okVar] = s.constBool(true)
	s.endBlock()
	bOk.AddEdgeTo(bEnd)

	// type assertion failed
	s.startBlock(bFail)
	if tmp == nil {
		s.vars[valVar] = s.zeroVal(n.Type())
	} else {
		s.zero(n.Type(), addr)
	}
	s.vars[okVar] = s.constBool(false)
	s.endBlock()
	bFail.AddEdgeTo(bEnd)

	// merge point
	s.startBlock(bEnd)
	if tmp == nil {
		res = s.variable(valVar, n.Type())
		delete(s.vars, valVar)
	} else {
		res = s.load(n.Type(), addr)
		s.vars[memVar] = s.newValue1A(ssa.OpVarKill, types.TypeMem, tmp.(*ir.Name), s.mem())
	}
	resok = s.variable(okVar, types.Types[types.TBOOL])
	delete(s.vars, okVar)
	return res, resok
}

// temp allocates a temp of type t at position pos
func (s *state) temp(pos src.XPos, t *types.Type) (*ir.Name, *ssa.Value) {
	tmp := typecheck.TempAt(pos, s.curfn, t)
	s.vars[memVar] = s.newValue1A(ssa.OpVarDef, types.TypeMem, tmp, s.mem())
	addr := s.addr(tmp)
	return tmp, addr
}

// variable returns the value of a variable at the current location.
func (s *state) variable(n ir.Node, t *types.Type) *ssa.Value {
	v := s.vars[n]
	if v != nil {
		return v
	}
	v = s.fwdVars[n]
	if v != nil {
		return v
	}

	if s.curBlock == s.f.Entry {
		// No variable should be live at entry.
		s.Fatalf("Value live at entry. It shouldn't be. func %s, node %v, value %v", s.f.Name, n, v)
	}
	// Make a FwdRef, which records a value that's live on block input.
	// We'll find the matching definition as part of insertPhis.
	v = s.newValue0A(ssa.OpFwdRef, t, fwdRefAux{N: n})
	s.fwdVars[n] = v
	if n.Op() == ir.ONAME {
		s.addNamedValue(n.(*ir.Name), v)
	}
	return v
}

func (s *state) mem() *ssa.Value {
	return s.variable(memVar, types.TypeMem)
}

func (s *state) addNamedValue(n *ir.Name, v *ssa.Value) {
	if n.Class == ir.Pxxx {
		// Don't track our marker nodes (memVar etc.).
		return
	}
	if ir.IsAutoTmp(n) {
		// Don't track temporary variables.
		return
	}
	if n.Class == ir.PPARAMOUT {
		// Don't track named output values.  This prevents return values
		// from being assigned too early. See #14591 and #14762. TODO: allow this.
		return
	}
	loc := ssa.LocalSlot{N: n, Type: n.Type(), Off: 0}
	values, ok := s.f.NamedValues[loc]
	if !ok {
		s.f.Names = append(s.f.Names, &loc)
		s.f.CanonicalLocalSlots[loc] = &loc
	}
	s.f.NamedValues[loc] = append(values, v)
}

// Branch is an unresolved branch.
type Branch struct {
	P *obj.Prog  // branch instruction
	B *ssa.Block // target
}

// State contains state needed during Prog generation.
type State struct {
	ABI obj.ABI

	pp *objw.Progs

	// Branches remembers all the branch instructions we've seen
	// and where they would like to go.
	Branches []Branch

	// bstart remembers where each block starts (indexed by block ID)
	bstart []*obj.Prog

	maxarg int64 // largest frame size for arguments to calls made by the function

	// Map from GC safe points to liveness index, generated by
	// liveness analysis.
	livenessMap liveness.Map

	// partLiveArgs includes arguments that may be partially live, for which we
	// need to generate instructions that spill the argument registers.
	partLiveArgs map[*ir.Name]bool

	// lineRunStart records the beginning of the current run of instructions
	// within a single block sharing the same line number
	// Used to move statement marks to the beginning of such runs.
	lineRunStart *obj.Prog

	// wasm: The number of values on the WebAssembly stack. This is only used as a safeguard.
	OnWasmStackSkipped int
}

func (s *State) FuncInfo() *obj.FuncInfo {
	return s.pp.CurFunc.LSym.Func()
}

// Prog appends a new Prog.
func (s *State) Prog(as obj.As) *obj.Prog {
	p := s.pp.Prog(as)
	if objw.LosesStmtMark(as) {
		return p
	}
	// Float a statement start to the beginning of any same-line run.
	// lineRunStart is reset at block boundaries, which appears to work well.
	if s.lineRunStart == nil || s.lineRunStart.Pos.Line() != p.Pos.Line() {
		s.lineRunStart = p
	} else if p.Pos.IsStmt() == src.PosIsStmt {
		s.lineRunStart.Pos = s.lineRunStart.Pos.WithIsStmt()
		p.Pos = p.Pos.WithNotStmt()
	}
	return p
}

// Pc returns the current Prog.
func (s *State) Pc() *obj.Prog {
	return s.pp.Next
}

// SetPos sets the current source position.
func (s *State) SetPos(pos src.XPos) {
	s.pp.Pos = pos
}

// Br emits a single branch instruction and returns the instruction.
// Not all architectures need the returned instruction, but otherwise
// the boilerplate is common to all.
func (s *State) Br(op obj.As, target *ssa.Block) *obj.Prog {
	p := s.Prog(op)
	p.To.Type = obj.TYPE_BRANCH
	s.Branches = append(s.Branches, Branch{P: p, B: target})
	return p
}

// DebugFriendlySetPosFrom adjusts Pos.IsStmt subject to heuristics
// that reduce "jumpy" line number churn when debugging.
// Spill/fill/copy instructions from the register allocator,
// phi functions, and instructions with a no-pos position
// are examples of instructions that can cause churn.
func (s *State) DebugFriendlySetPosFrom(v *ssa.Value) {
	switch v.Op {
	case ssa.OpPhi, ssa.OpCopy, ssa.OpLoadReg, ssa.OpStoreReg:
		// These are not statements
		s.SetPos(v.Pos.WithNotStmt())
	default:
		p := v.Pos
		if p != src.NoXPos {
			// If the position is defined, update the position.
			// Also convert default IsStmt to NotStmt; only
			// explicit statement boundaries should appear
			// in the generated code.
			if p.IsStmt() != src.PosIsStmt {
				p = p.WithNotStmt()
				// Calls use the pos attached to v, but copy the statement mark from State
			}
			s.SetPos(p)
		} else {
			s.SetPos(s.pp.Pos.WithNotStmt())
		}
	}
}

// emit argument info (locations on stack) for traceback.
func emitArgInfo(e *ssafn, f *ssa.Func, pp *objw.Progs) {
	ft := e.curfn.Type()
	if ft.NumRecvs() == 0 && ft.NumParams() == 0 {
		return
	}

	x := EmitArgInfo(e.curfn, f.OwnAux.ABIInfo())
	e.curfn.LSym.Func().ArgInfo = x

	// Emit a funcdata pointing at the arg info data.
	p := pp.Prog(obj.AFUNCDATA)
	p.From.SetConst(objabi.FUNCDATA_ArgInfo)
	p.To.Type = obj.TYPE_MEM
	p.To.Name = obj.NAME_EXTERN
	p.To.Sym = x
}

// emit argument info (locations on stack) of f for traceback.
func EmitArgInfo(f *ir.Func, abiInfo *abi.ABIParamResultInfo) *obj.LSym {
	x := base.Ctxt.Lookup(fmt.Sprintf("%s.arginfo%d", f.LSym.Name, f.ABI))

	PtrSize := int64(types.PtrSize)
	uintptrTyp := types.Types[types.TUINTPTR]

	isAggregate := func(t *types.Type) bool {
		return t.IsStruct() || t.IsArray() || t.IsComplex() || t.IsInterface() || t.IsString() || t.IsSlice()
	}

	// Populate the data.
	// The data is a stream of bytes, which contains the offsets and sizes of the
	// non-aggregate arguments or non-aggregate fields/elements of aggregate-typed
	// arguments, along with special "operators". Specifically,
	// - for each non-aggrgate arg/field/element, its offset from FP (1 byte) and
	//   size (1 byte)
	// - special operators:
	//   - 0xff - end of sequence
	//   - 0xfe - print { (at the start of an aggregate-typed argument)
	//   - 0xfd - print } (at the end of an aggregate-typed argument)
	//   - 0xfc - print ... (more args/fields/elements)
	//   - 0xfb - print _ (offset too large)
	// These constants need to be in sync with runtime.traceback.go:printArgs.
	const (
		_endSeq         = 0xff
		_startAgg       = 0xfe
		_endAgg         = 0xfd
		_dotdotdot      = 0xfc
		_offsetTooLarge = 0xfb
		_special        = 0xf0 // above this are operators, below this are ordinary offsets
	)

	const (
		limit    = 10 // print no more than 10 args/components
		maxDepth = 5  // no more than 5 layers of nesting

		// maxLen is a (conservative) upper bound of the byte stream length. For
		// each arg/component, it has no more than 2 bytes of data (size, offset),
		// and no more than one {, }, ... at each level (it cannot have both the
		// data and ... unless it is the last one, just be conservative). Plus 1
		// for _endSeq.
		maxLen = (maxDepth*3+2)*limit + 1
	)

	wOff := 0
	n := 0
	writebyte := func(o uint8) { wOff = objw.Uint8(x, wOff, o) }

	// Write one non-aggrgate arg/field/element.
	write1 := func(sz, offset int64) {
		if offset >= _special {
			writebyte(_offsetTooLarge)
		} else {
			writebyte(uint8(offset))
			writebyte(uint8(sz))
		}
		n++
	}

	// Visit t recursively and write it out.
	// Returns whether to continue visiting.
	var visitType func(baseOffset int64, t *types.Type, depth int) bool
	visitType = func(baseOffset int64, t *types.Type, depth int) bool {
		if n >= limit {
			writebyte(_dotdotdot)
			return false
		}
		if !isAggregate(t) {
			write1(t.Size(), baseOffset)
			return true
		}
		writebyte(_startAgg)
		depth++
		if depth >= maxDepth {
			writebyte(_dotdotdot)
			writebyte(_endAgg)
			n++
			return true
		}
		switch {
		case t.IsInterface(), t.IsString():
			_ = visitType(baseOffset, uintptrTyp, depth) &&
				visitType(baseOffset+PtrSize, uintptrTyp, depth)
		case t.IsSlice():
			_ = visitType(baseOffset, uintptrTyp, depth) &&
				visitType(baseOffset+PtrSize, uintptrTyp, depth) &&
				visitType(baseOffset+PtrSize*2, uintptrTyp, depth)
		case t.IsComplex():
			_ = visitType(baseOffset, types.FloatForComplex(t), depth) &&
				visitType(baseOffset+t.Size()/2, types.FloatForComplex(t), depth)
		case t.IsArray():
			if t.NumElem() == 0 {
				n++ // {} counts as a component
				break
			}
			for i := int64(0); i < t.NumElem(); i++ {
				if !visitType(baseOffset, t.Elem(), depth) {
					break
				}
				baseOffset += t.Elem().Size()
			}
		case t.IsStruct():
			if t.NumFields() == 0 {
				n++ // {} counts as a component
				break
			}
			for _, field := range t.Fields().Slice() {
				if !visitType(baseOffset+field.Offset, field.Type, depth) {
					break
				}
			}
		}
		writebyte(_endAgg)
		return true
	}

	for _, a := range abiInfo.InParams() {
		if !visitType(a.FrameOffset(abiInfo), a.Type, 0) {
			break
		}
	}
	writebyte(_endSeq)
	if wOff > maxLen {
		base.Fatalf("ArgInfo too large")
	}

	return x
}

// genssa appends entries to pp for each instruction in f.
func genssa(f *ssa.Func, pp *objw.Progs) {
	var s State
	s.ABI = f.OwnAux.Fn.ABI()

	e := f.Frontend().(*ssafn)

	s.livenessMap, s.partLiveArgs = liveness.Compute(e.curfn, f, e.stkptrsize, pp)
	emitArgInfo(e, f, pp)

	openDeferInfo := e.curfn.LSym.Func().OpenCodedDeferInfo
	if openDeferInfo != nil {
		// This function uses open-coded defers -- write out the funcdata
		// info that we computed at the end of genssa.
		p := pp.Prog(obj.AFUNCDATA)
		p.From.SetConst(objabi.FUNCDATA_OpenCodedDeferInfo)
		p.To.Type = obj.TYPE_MEM
		p.To.Name = obj.NAME_EXTERN
		p.To.Sym = openDeferInfo
	}

	// Remember where each block starts.
	s.bstart = make([]*obj.Prog, f.NumBlocks())
	s.pp = pp
	var progToValue map[*obj.Prog]*ssa.Value
	var progToBlock map[*obj.Prog]*ssa.Block
	var valueToProgAfter []*obj.Prog // The first Prog following computation of a value v; v is visible at this point.
	if f.PrintOrHtmlSSA {
		progToValue = make(map[*obj.Prog]*ssa.Value, f.NumValues())
		progToBlock = make(map[*obj.Prog]*ssa.Block, f.NumBlocks())
		f.Logf("genssa %s\n", f.Name)
		progToBlock[s.pp.Next] = f.Blocks[0]
	}

	if base.Ctxt.Flag_locationlists {
		if cap(f.Cache.ValueToProgAfter) < f.NumValues() {
			f.Cache.ValueToProgAfter = make([]*obj.Prog, f.NumValues())
		}
		valueToProgAfter = f.Cache.ValueToProgAfter[:f.NumValues()]
		for i := range valueToProgAfter {
			valueToProgAfter[i] = nil
		}
	}

	// If the very first instruction is not tagged as a statement,
	// debuggers may attribute it to previous function in program.
	firstPos := src.NoXPos
	for _, v := range f.Entry.Values {
		if v.Pos.IsStmt() == src.PosIsStmt {
			firstPos = v.Pos
			v.Pos = firstPos.WithDefaultStmt()
			break
		}
	}

	// inlMarks has an entry for each Prog that implements an inline mark.
	// It maps from that Prog to the global inlining id of the inlined body
	// which should unwind to this Prog's location.
	var inlMarks map[*obj.Prog]int32
	var inlMarkList []*obj.Prog

	// inlMarksByPos maps from a (column 1) source position to the set of
	// Progs that are in the set above and have that source position.
	var inlMarksByPos map[src.XPos][]*obj.Prog

	// Emit basic blocks
	for i, b := range f.Blocks {
		s.bstart[b.ID] = s.pp.Next
		s.lineRunStart = nil

		// Attach a "default" liveness info. Normally this will be
		// overwritten in the Values loop below for each Value. But
		// for an empty block this will be used for its control
		// instruction. We won't use the actual liveness map on a
		// control instruction. Just mark it something that is
		// preemptible, unless this function is "all unsafe".
		s.pp.NextLive = objw.LivenessIndex{StackMapIndex: -1, IsUnsafePoint: liveness.IsUnsafe(f)}

		// Emit values in block
		Arch.SSAMarkMoves(&s, b)
		for _, v := range b.Values {
			x := s.pp.Next
			s.DebugFriendlySetPosFrom(v)

			if v.Op.ResultInArg0() && v.ResultReg() != v.Args[0].Reg() {
				v.Fatalf("input[0] and output not in same register %s", v.LongString())
			}

			switch v.Op {
			case ssa.OpInitMem:
				// memory arg needs no code
			case ssa.OpArg:
				// input args need no code
			case ssa.OpSP, ssa.OpSB:
				// nothing to do
			case ssa.OpSelect0, ssa.OpSelect1, ssa.OpSelectN, ssa.OpMakeResult:
				// nothing to do
			case ssa.OpGetG:
				// nothing to do when there's a g register,
				// and checkLower complains if there's not
			case ssa.OpVarDef, ssa.OpVarLive, ssa.OpKeepAlive, ssa.OpVarKill:
				// nothing to do; already used by liveness
			case ssa.OpPhi:
				CheckLoweredPhi(v)
			case ssa.OpConvert:
				// nothing to do; no-op conversion for liveness
				if v.Args[0].Reg() != v.Reg() {
					v.Fatalf("OpConvert should be a no-op: %s; %s", v.Args[0].LongString(), v.LongString())
				}
			case ssa.OpInlMark:
				p := Arch.Ginsnop(s.pp)
				if inlMarks == nil {
					inlMarks = map[*obj.Prog]int32{}
					inlMarksByPos = map[src.XPos][]*obj.Prog{}
				}
				inlMarks[p] = v.AuxInt32()
				inlMarkList = append(inlMarkList, p)
				pos := v.Pos.AtColumn1()
				inlMarksByPos[pos] = append(inlMarksByPos[pos], p)

			default:
				// Special case for first line in function; move it to the start (which cannot be a register-valued instruction)
				if firstPos != src.NoXPos && v.Op != ssa.OpArgIntReg && v.Op != ssa.OpArgFloatReg && v.Op != ssa.OpLoadReg && v.Op != ssa.OpStoreReg {
					s.SetPos(firstPos)
					firstPos = src.NoXPos
				}
				// Attach this safe point to the next
				// instruction.
				s.pp.NextLive = s.livenessMap.Get(v)

				// let the backend handle it
				Arch.SSAGenValue(&s, v)
			}

			if base.Ctxt.Flag_locationlists {
				valueToProgAfter[v.ID] = s.pp.Next
			}

			if f.PrintOrHtmlSSA {
				for ; x != s.pp.Next; x = x.Link {
					progToValue[x] = v
				}
			}
		}
		// If this is an empty infinite loop, stick a hardware NOP in there so that debuggers are less confused.
		if s.bstart[b.ID] == s.pp.Next && len(b.Succs) == 1 && b.Succs[0].Block() == b {
			p := Arch.Ginsnop(s.pp)
			p.Pos = p.Pos.WithIsStmt()
			if b.Pos == src.NoXPos {
				b.Pos = p.Pos // It needs a file, otherwise a no-file non-zero line causes confusion.  See #35652.
				if b.Pos == src.NoXPos {
					b.Pos = pp.Text.Pos // Sometimes p.Pos is empty.  See #35695.
				}
			}
			b.Pos = b.Pos.WithBogusLine() // Debuggers are not good about infinite loops, force a change in line number
		}
		// Emit control flow instructions for block
		var next *ssa.Block
		if i < len(f.Blocks)-1 && base.Flag.N == 0 {
			// If -N, leave next==nil so every block with successors
			// ends in a JMP (except call blocks - plive doesn't like
			// select{send,recv} followed by a JMP call).  Helps keep
			// line numbers for otherwise empty blocks.
			next = f.Blocks[i+1]
		}
		x := s.pp.Next
		s.SetPos(b.Pos)
		Arch.SSAGenBlock(&s, b, next)
		if f.PrintOrHtmlSSA {
			for ; x != s.pp.Next; x = x.Link {
				progToBlock[x] = b
			}
		}
	}
	if f.Blocks[len(f.Blocks)-1].Kind == ssa.BlockExit {
		// We need the return address of a panic call to
		// still be inside the function in question. So if
		// it ends in a call which doesn't return, add a
		// nop (which will never execute) after the call.
		Arch.Ginsnop(pp)
	}
	if openDeferInfo != nil {
		// When doing open-coded defers, generate a disconnected call to
		// deferreturn and a return. This will be used to during panic
		// recovery to unwind the stack and return back to the runtime.
		s.pp.NextLive = s.livenessMap.DeferReturn
		p := pp.Prog(obj.ACALL)
		p.To.Type = obj.TYPE_MEM
		p.To.Name = obj.NAME_EXTERN
		p.To.Sym = ir.Syms.Deferreturn

		// Load results into registers. So when a deferred function
		// recovers a panic, it will return to caller with right results.
		// The results are already in memory, because they are not SSA'd
		// when the function has defers (see canSSAName).
		for _, o := range f.OwnAux.ABIInfo().OutParams() {
			n := o.Name.(*ir.Name)
			rts, offs := o.RegisterTypesAndOffsets()
			for i := range o.Registers {
				Arch.LoadRegResult(&s, f, rts[i], ssa.ObjRegForAbiReg(o.Registers[i], f.Config), n, offs[i])
			}
		}

		pp.Prog(obj.ARET)
	}

	if inlMarks != nil {
		// We have some inline marks. Try to find other instructions we're
		// going to emit anyway, and use those instructions instead of the
		// inline marks.
		for p := pp.Text; p != nil; p = p.Link {
			if p.As == obj.ANOP || p.As == obj.AFUNCDATA || p.As == obj.APCDATA || p.As == obj.ATEXT || p.As == obj.APCALIGN || Arch.LinkArch.Family == sys.Wasm {
				// Don't use 0-sized instructions as inline marks, because we need
				// to identify inline mark instructions by pc offset.
				// (Some of these instructions are sometimes zero-sized, sometimes not.
				// We must not use anything that even might be zero-sized.)
				// TODO: are there others?
				continue
			}
			if _, ok := inlMarks[p]; ok {
				// Don't use inline marks themselves. We don't know
				// whether they will be zero-sized or not yet.
				continue
			}
			pos := p.Pos.AtColumn1()
			s := inlMarksByPos[pos]
			if len(s) == 0 {
				continue
			}
			for _, m := range s {
				// We found an instruction with the same source position as
				// some of the inline marks.
				// Use this instruction instead.
				p.Pos = p.Pos.WithIsStmt() // promote position to a statement
				pp.CurFunc.LSym.Func().AddInlMark(p, inlMarks[m])
				// Make the inline mark a real nop, so it doesn't generate any code.
				m.As = obj.ANOP
				m.Pos = src.NoXPos
				m.From = obj.Addr{}
				m.To = obj.Addr{}
			}
			delete(inlMarksByPos, pos)
		}
		// Any unmatched inline marks now need to be added to the inlining tree (and will generate a nop instruction).
		for _, p := range inlMarkList {
			if p.As != obj.ANOP {
				pp.CurFunc.LSym.Func().AddInlMark(p, inlMarks[p])
			}
		}
	}

	if base.Ctxt.Flag_locationlists {
		var debugInfo *ssa.FuncDebug
		if e.curfn.ABI == obj.ABIInternal && base.Flag.N != 0 {
			debugInfo = ssa.BuildFuncDebugNoOptimized(base.Ctxt, f, base.Debug.LocationLists > 1, StackOffset)
		} else {
			debugInfo = ssa.BuildFuncDebug(base.Ctxt, f, base.Debug.LocationLists > 1, StackOffset)
		}
		e.curfn.DebugInfo = debugInfo
		bstart := s.bstart
		idToIdx := make([]int, f.NumBlocks())
		for i, b := range f.Blocks {
			idToIdx[b.ID] = i
		}
		// Note that at this moment, Prog.Pc is a sequence number; it's
		// not a real PC until after assembly, so this mapping has to
		// be done later.
		debugInfo.GetPC = func(b, v ssa.ID) int64 {
			switch v {
			case ssa.BlockStart.ID:
				if b == f.Entry.ID {
					return 0 // Start at the very beginning, at the assembler-generated prologue.
					// this should only happen for function args (ssa.OpArg)
				}
				return bstart[b].Pc
			case ssa.BlockEnd.ID:
				blk := f.Blocks[idToIdx[b]]
				nv := len(blk.Values)
				return valueToProgAfter[blk.Values[nv-1].ID].Pc
			case ssa.FuncEnd.ID:
				return e.curfn.LSym.Size
			default:
				return valueToProgAfter[v].Pc
			}
		}
	}

	// Resolve branches, and relax DefaultStmt into NotStmt
	for _, br := range s.Branches {
		br.P.To.SetTarget(s.bstart[br.B.ID])
		if br.P.Pos.IsStmt() != src.PosIsStmt {
			br.P.Pos = br.P.Pos.WithNotStmt()
		} else if v0 := br.B.FirstPossibleStmtValue(); v0 != nil && v0.Pos.Line() == br.P.Pos.Line() && v0.Pos.IsStmt() == src.PosIsStmt {
			br.P.Pos = br.P.Pos.WithNotStmt()
		}

	}

	if e.log { // spew to stdout
		filename := ""
		for p := pp.Text; p != nil; p = p.Link {
			if p.Pos.IsKnown() && p.InnermostFilename() != filename {
				filename = p.InnermostFilename()
				f.Logf("# %s\n", filename)
			}

			var s string
			if v, ok := progToValue[p]; ok {
				s = v.String()
			} else if b, ok := progToBlock[p]; ok {
				s = b.String()
			} else {
				s = "   " // most value and branch strings are 2-3 characters long
			}
			f.Logf(" %-6s\t%.5d (%s)\t%s\n", s, p.Pc, p.InnermostLineNumber(), p.InstructionString())
		}
	}
	if f.HTMLWriter != nil { // spew to ssa.html
		var buf bytes.Buffer
		buf.WriteString("<code>")
		buf.WriteString("<dl class=\"ssa-gen\">")
		filename := ""
		for p := pp.Text; p != nil; p = p.Link {
			// Don't spam every line with the file name, which is often huge.
			// Only print changes, and "unknown" is not a change.
			if p.Pos.IsKnown() && p.InnermostFilename() != filename {
				filename = p.InnermostFilename()
				buf.WriteString("<dt class=\"ssa-prog-src\"></dt><dd class=\"ssa-prog\">")
				buf.WriteString(html.EscapeString("# " + filename))
				buf.WriteString("</dd>")
			}

			buf.WriteString("<dt class=\"ssa-prog-src\">")
			if v, ok := progToValue[p]; ok {
				buf.WriteString(v.HTML())
			} else if b, ok := progToBlock[p]; ok {
				buf.WriteString("<b>" + b.HTML() + "</b>")
			}
			buf.WriteString("</dt>")
			buf.WriteString("<dd class=\"ssa-prog\">")
			buf.WriteString(fmt.Sprintf("%.5d <span class=\"l%v line-number\">(%s)</span> %s", p.Pc, p.InnermostLineNumber(), p.InnermostLineNumberHTML(), html.EscapeString(p.InstructionString())))
			buf.WriteString("</dd>")
		}
		buf.WriteString("</dl>")
		buf.WriteString("</code>")
		f.HTMLWriter.WriteColumn("genssa", "genssa", "ssa-prog", buf.String())
	}

	defframe(&s, e, f)

	f.HTMLWriter.Close()
	f.HTMLWriter = nil
}

func defframe(s *State, e *ssafn, f *ssa.Func) {
	pp := s.pp

	frame := types.Rnd(s.maxarg+e.stksize, int64(types.RegSize))
	if Arch.PadFrame != nil {
		frame = Arch.PadFrame(frame)
	}

	// Fill in argument and frame size.
	pp.Text.To.Type = obj.TYPE_TEXTSIZE
	pp.Text.To.Val = int32(types.Rnd(f.OwnAux.ArgWidth(), int64(types.RegSize)))
	pp.Text.To.Offset = frame

	p := pp.Text

	// Insert code to spill argument registers if the named slot may be partially
	// live. That is, the named slot is considered live by liveness analysis,
	// (because a part of it is live), but we may not spill all parts into the
	// slot. This can only happen with aggregate-typed arguments that are SSA-able
	// and not address-taken (for non-SSA-able or address-taken arguments we always
	// spill upfront).
	// Note: spilling is unnecessary in the -N/no-optimize case, since all values
	// will be considered non-SSAable and spilled up front.
	// TODO(register args) Make liveness more fine-grained to that partial spilling is okay.
	if f.OwnAux.ABIInfo().InRegistersUsed() != 0 && base.Flag.N == 0 {
		// First, see if it is already spilled before it may be live. Look for a spill
		// in the entry block up to the first safepoint.
		type nameOff struct {
			n   *ir.Name
			off int64
		}
		partLiveArgsSpilled := make(map[nameOff]bool)
		for _, v := range f.Entry.Values {
			if v.Op.IsCall() {
				break
			}
			if v.Op != ssa.OpStoreReg || v.Args[0].Op != ssa.OpArgIntReg {
				continue
			}
			n, off := ssa.AutoVar(v)
			if n.Class != ir.PPARAM || n.Addrtaken() || !TypeOK(n.Type()) || !s.partLiveArgs[n] {
				continue
			}
			partLiveArgsSpilled[nameOff{n, off}] = true
		}

		// Then, insert code to spill registers if not already.
		for _, a := range f.OwnAux.ABIInfo().InParams() {
			n, ok := a.Name.(*ir.Name)
			if !ok || n.Addrtaken() || !TypeOK(n.Type()) || !s.partLiveArgs[n] || len(a.Registers) <= 1 {
				continue
			}
			rts, offs := a.RegisterTypesAndOffsets()
			for i := range a.Registers {
				if !rts[i].HasPointers() {
					continue
				}
				if partLiveArgsSpilled[nameOff{n, offs[i]}] {
					continue // already spilled
				}
				reg := ssa.ObjRegForAbiReg(a.Registers[i], f.Config)
				p = Arch.SpillArgReg(pp, p, f, rts[i], reg, n, offs[i])
			}
		}
	}

	// Insert code to zero ambiguously live variables so that the
	// garbage collector only sees initialized values when it
	// looks for pointers.
	var lo, hi int64

	// Opaque state for backend to use. Current backends use it to
	// keep track of which helper registers have been zeroed.
	var state uint32

	// Iterate through declarations. Autos are sorted in decreasing
	// frame offset order.
	for _, n := range e.curfn.Dcl {
		if !n.Needzero() {
			continue
		}
		if n.Class != ir.PAUTO {
			e.Fatalf(n.Pos(), "needzero class %d", n.Class)
		}
		if n.Type().Size()%int64(types.PtrSize) != 0 || n.FrameOffset()%int64(types.PtrSize) != 0 || n.Type().Size() == 0 {
			e.Fatalf(n.Pos(), "var %L has size %d offset %d", n, n.Type().Size(), n.Offset_)
		}

		if lo != hi && n.FrameOffset()+n.Type().Size() >= lo-int64(2*types.RegSize) {
			// Merge with range we already have.
			lo = n.FrameOffset()
			continue
		}

		// Zero old range
		p = Arch.ZeroRange(pp, p, frame+lo, hi-lo, &state)

		// Set new range.
		lo = n.FrameOffset()
		hi = lo + n.Type().Size()
	}

	// Zero final range.
	Arch.ZeroRange(pp, p, frame+lo, hi-lo, &state)
}

// For generating consecutive jump instructions to model a specific branching
type IndexJump struct {
	Jump  obj.As
	Index int
}

func (s *State) oneJump(b *ssa.Block, jump *IndexJump) {
	p := s.Br(jump.Jump, b.Succs[jump.Index].Block())
	p.Pos = b.Pos
}

// CombJump generates combinational instructions (2 at present) for a block jump,
// thereby the behaviour of non-standard condition codes could be simulated
func (s *State) CombJump(b, next *ssa.Block, jumps *[2][2]IndexJump) {
	switch next {
	case b.Succs[0].Block():
		s.oneJump(b, &jumps[0][0])
		s.oneJump(b, &jumps[0][1])
	case b.Succs[1].Block():
		s.oneJump(b, &jumps[1][0])
		s.oneJump(b, &jumps[1][1])
	default:
		var q *obj.Prog
		if b.Likely != ssa.BranchUnlikely {
			s.oneJump(b, &jumps[1][0])
			s.oneJump(b, &jumps[1][1])
			q = s.Br(obj.AJMP, b.Succs[1].Block())
		} else {
			s.oneJump(b, &jumps[0][0])
			s.oneJump(b, &jumps[0][1])
			q = s.Br(obj.AJMP, b.Succs[0].Block())
		}
		q.Pos = b.Pos
	}
}

// AddAux adds the offset in the aux fields (AuxInt and Aux) of v to a.
func AddAux(a *obj.Addr, v *ssa.Value) {
	AddAux2(a, v, v.AuxInt)
}
func AddAux2(a *obj.Addr, v *ssa.Value, offset int64) {
	if a.Type != obj.TYPE_MEM && a.Type != obj.TYPE_ADDR {
		v.Fatalf("bad AddAux addr %v", a)
	}
	// add integer offset
	a.Offset += offset

	// If no additional symbol offset, we're done.
	if v.Aux == nil {
		return
	}
	// Add symbol's offset from its base register.
	switch n := v.Aux.(type) {
	case *ssa.AuxCall:
		a.Name = obj.NAME_EXTERN
		a.Sym = n.Fn
	case *obj.LSym:
		a.Name = obj.NAME_EXTERN
		a.Sym = n
	case *ir.Name:
		if n.Class == ir.PPARAM || (n.Class == ir.PPARAMOUT && !n.IsOutputParamInRegisters()) {
			a.Name = obj.NAME_PARAM
			a.Sym = ir.Orig(n).(*ir.Name).Linksym()
			a.Offset += n.FrameOffset()
			break
		}
		a.Name = obj.NAME_AUTO
		if n.Class == ir.PPARAMOUT {
			a.Sym = ir.Orig(n).(*ir.Name).Linksym()
		} else {
			a.Sym = n.Linksym()
		}
		a.Offset += n.FrameOffset()
	default:
		v.Fatalf("aux in %s not implemented %#v", v, v.Aux)
	}
}

// extendIndex extends v to a full int width.
// panic with the given kind if v does not fit in an int (only on 32-bit archs).
func (s *state) extendIndex(idx, len *ssa.Value, kind ssa.BoundsKind, bounded bool) *ssa.Value {
	size := idx.Type.Size()
	if size == s.config.PtrSize {
		return idx
	}
	if size > s.config.PtrSize {
		// truncate 64-bit indexes on 32-bit pointer archs. Test the
		// high word and branch to out-of-bounds failure if it is not 0.
		var lo *ssa.Value
		if idx.Type.IsSigned() {
			lo = s.newValue1(ssa.OpInt64Lo, types.Types[types.TINT], idx)
		} else {
			lo = s.newValue1(ssa.OpInt64Lo, types.Types[types.TUINT], idx)
		}
		if bounded || base.Flag.B != 0 {
			return lo
		}
		bNext := s.f.NewBlock(ssa.BlockPlain)
		bPanic := s.f.NewBlock(ssa.BlockExit)
		hi := s.newValue1(ssa.OpInt64Hi, types.Types[types.TUINT32], idx)
		cmp := s.newValue2(ssa.OpEq32, types.Types[types.TBOOL], hi, s.constInt32(types.Types[types.TUINT32], 0))
		if !idx.Type.IsSigned() {
			switch kind {
			case ssa.BoundsIndex:
				kind = ssa.BoundsIndexU
			case ssa.BoundsSliceAlen:
				kind = ssa.BoundsSliceAlenU
			case ssa.BoundsSliceAcap:
				kind = ssa.BoundsSliceAcapU
			case ssa.BoundsSliceB:
				kind = ssa.BoundsSliceBU
			case ssa.BoundsSlice3Alen:
				kind = ssa.BoundsSlice3AlenU
			case ssa.BoundsSlice3Acap:
				kind = ssa.BoundsSlice3AcapU
			case ssa.BoundsSlice3B:
				kind = ssa.BoundsSlice3BU
			case ssa.BoundsSlice3C:
				kind = ssa.BoundsSlice3CU
			}
		}
		b := s.endBlock()
		b.Kind = ssa.BlockIf
		b.SetControl(cmp)
		b.Likely = ssa.BranchLikely
		b.AddEdgeTo(bNext)
		b.AddEdgeTo(bPanic)

		s.startBlock(bPanic)
		mem := s.newValue4I(ssa.OpPanicExtend, types.TypeMem, int64(kind), hi, lo, len, s.mem())
		s.endBlock().SetControl(mem)
		s.startBlock(bNext)

		return lo
	}

	// Extend value to the required size
	var op ssa.Op
	if idx.Type.IsSigned() {
		switch 10*size + s.config.PtrSize {
		case 14:
			op = ssa.OpSignExt8to32
		case 18:
			op = ssa.OpSignExt8to64
		case 24:
			op = ssa.OpSignExt16to32
		case 28:
			op = ssa.OpSignExt16to64
		case 48:
			op = ssa.OpSignExt32to64
		default:
			s.Fatalf("bad signed index extension %s", idx.Type)
		}
	} else {
		switch 10*size + s.config.PtrSize {
		case 14:
			op = ssa.OpZeroExt8to32
		case 18:
			op = ssa.OpZeroExt8to64
		case 24:
			op = ssa.OpZeroExt16to32
		case 28:
			op = ssa.OpZeroExt16to64
		case 48:
			op = ssa.OpZeroExt32to64
		default:
			s.Fatalf("bad unsigned index extension %s", idx.Type)
		}
	}
	return s.newValue1(op, types.Types[types.TINT], idx)
}

// CheckLoweredPhi checks that regalloc and stackalloc correctly handled phi values.
// Called during ssaGenValue.
func CheckLoweredPhi(v *ssa.Value) {
	if v.Op != ssa.OpPhi {
		v.Fatalf("CheckLoweredPhi called with non-phi value: %v", v.LongString())
	}
	if v.Type.IsMemory() {
		return
	}
	f := v.Block.Func
	loc := f.RegAlloc[v.ID]
	for _, a := range v.Args {
		if aloc := f.RegAlloc[a.ID]; aloc != loc { // TODO: .Equal() instead?
			v.Fatalf("phi arg at different location than phi: %v @ %s, but arg %v @ %s\n%s\n", v, loc, a, aloc, v.Block.Func)
		}
	}
}

// CheckLoweredGetClosurePtr checks that v is the first instruction in the function's entry block,
// except for incoming in-register arguments.
// The output of LoweredGetClosurePtr is generally hardwired to the correct register.
// That register contains the closure pointer on closure entry.
func CheckLoweredGetClosurePtr(v *ssa.Value) {
	entry := v.Block.Func.Entry
	if entry != v.Block {
		base.Fatalf("in %s, badly placed LoweredGetClosurePtr: %v %v", v.Block.Func.Name, v.Block, v)
	}
	for _, w := range entry.Values {
		if w == v {
			break
		}
		switch w.Op {
		case ssa.OpArgIntReg, ssa.OpArgFloatReg:
			// okay
		default:
			base.Fatalf("in %s, badly placed LoweredGetClosurePtr: %v %v", v.Block.Func.Name, v.Block, v)
		}
	}
}

// CheckArgReg ensures that v is in the function's entry block.
func CheckArgReg(v *ssa.Value) {
	entry := v.Block.Func.Entry
	if entry != v.Block {
		base.Fatalf("in %s, badly placed ArgIReg or ArgFReg: %v %v", v.Block.Func.Name, v.Block, v)
	}
}

func AddrAuto(a *obj.Addr, v *ssa.Value) {
	n, off := ssa.AutoVar(v)
	a.Type = obj.TYPE_MEM
	a.Sym = n.Linksym()
	a.Reg = int16(Arch.REGSP)
	a.Offset = n.FrameOffset() + off
	if n.Class == ir.PPARAM || (n.Class == ir.PPARAMOUT && !n.IsOutputParamInRegisters()) {
		a.Name = obj.NAME_PARAM
	} else {
		a.Name = obj.NAME_AUTO
	}
}

// Call returns a new CALL instruction for the SSA value v.
// It uses PrepareCall to prepare the call.
func (s *State) Call(v *ssa.Value) *obj.Prog {
	pPosIsStmt := s.pp.Pos.IsStmt() // The statement-ness fo the call comes from ssaGenState
	s.PrepareCall(v)

	p := s.Prog(obj.ACALL)
	if pPosIsStmt == src.PosIsStmt {
		p.Pos = v.Pos.WithIsStmt()
	} else {
		p.Pos = v.Pos.WithNotStmt()
	}
	if sym, ok := v.Aux.(*ssa.AuxCall); ok && sym.Fn != nil {
		p.To.Type = obj.TYPE_MEM
		p.To.Name = obj.NAME_EXTERN
		p.To.Sym = sym.Fn
	} else {
		// TODO(mdempsky): Can these differences be eliminated?
		switch Arch.LinkArch.Family {
		case sys.AMD64, sys.I386, sys.PPC64, sys.RISCV64, sys.S390X, sys.Wasm:
			p.To.Type = obj.TYPE_REG
		case sys.ARM, sys.ARM64, sys.MIPS, sys.MIPS64:
			p.To.Type = obj.TYPE_MEM
		default:
			base.Fatalf("unknown indirect call family")
		}
		p.To.Reg = v.Args[0].Reg()
	}
	return p
}

// PrepareCall prepares to emit a CALL instruction for v and does call-related bookkeeping.
// It must be called immediately before emitting the actual CALL instruction,
// since it emits PCDATA for the stack map at the call (calls are safe points).
func (s *State) PrepareCall(v *ssa.Value) {
	idx := s.livenessMap.Get(v)
	if !idx.StackMapValid() {
		// See Liveness.hasStackMap.
		if sym, ok := v.Aux.(*ssa.AuxCall); !ok || !(sym.Fn == ir.Syms.Typedmemclr || sym.Fn == ir.Syms.Typedmemmove) {
			base.Fatalf("missing stack map index for %v", v.LongString())
		}
	}

	call, ok := v.Aux.(*ssa.AuxCall)

	if ok && call.Fn == ir.Syms.Deferreturn {
		// Deferred calls will appear to be returning to
		// the CALL deferreturn(SB) that we are about to emit.
		// However, the stack trace code will show the line
		// of the instruction byte before the return PC.
		// To avoid that being an unrelated instruction,
		// insert an actual hardware NOP that will have the right line number.
		// This is different from obj.ANOP, which is a virtual no-op
		// that doesn't make it into the instruction stream.
		Arch.Ginsnopdefer(s.pp)
	}

	if ok {
		// Record call graph information for nowritebarrierrec
		// analysis.
		if nowritebarrierrecCheck != nil {
			nowritebarrierrecCheck.recordCall(s.pp.CurFunc, call.Fn, v.Pos)
		}
	}

	if s.maxarg < v.AuxInt {
		s.maxarg = v.AuxInt
	}
}

// UseArgs records the fact that an instruction needs a certain amount of
// callee args space for its use.
func (s *State) UseArgs(n int64) {
	if s.maxarg < n {
		s.maxarg = n
	}
}

// fieldIdx finds the index of the field referred to by the ODOT node n.
func fieldIdx(n *ir.SelectorExpr) int {
	t := n.X.Type()
	if !t.IsStruct() {
		panic("ODOT's LHS is not a struct")
	}

	for i, f := range t.Fields().Slice() {
		if f.Sym == n.Sel {
			if f.Offset != n.Offset() {
				panic("field offset doesn't match")
			}
			return i
		}
	}
	panic(fmt.Sprintf("can't find field in expr %v\n", n))

	// TODO: keep the result of this function somewhere in the ODOT Node
	// so we don't have to recompute it each time we need it.
}

// ssafn holds frontend information about a function that the backend is processing.
// It also exports a bunch of compiler services for the ssa backend.
type ssafn struct {
	curfn      *ir.Func
	strings    map[string]*obj.LSym // map from constant string to data symbols
	stksize    int64                // stack size for current frame
	stkptrsize int64                // prefix of stack containing pointers
	log        bool                 // print ssa debug to the stdout
}

// StringData returns a symbol which
// is the data component of a global string constant containing s.
func (e *ssafn) StringData(s string) *obj.LSym {
	if aux, ok := e.strings[s]; ok {
		return aux
	}
	if e.strings == nil {
		e.strings = make(map[string]*obj.LSym)
	}
	data := staticdata.StringSym(e.curfn.Pos(), s)
	e.strings[s] = data
	return data
}

func (e *ssafn) Auto(pos src.XPos, t *types.Type) *ir.Name {
	return typecheck.TempAt(pos, e.curfn, t) // Note: adds new auto to e.curfn.Func.Dcl list
}

// SplitSlot returns a slot representing the data of parent starting at offset.
func (e *ssafn) SplitSlot(parent *ssa.LocalSlot, suffix string, offset int64, t *types.Type) ssa.LocalSlot {
	node := parent.N

	if node.Class != ir.PAUTO || node.Addrtaken() {
		// addressed things and non-autos retain their parents (i.e., cannot truly be split)
		return ssa.LocalSlot{N: node, Type: t, Off: parent.Off + offset}
	}

	s := &types.Sym{Name: node.Sym().Name + suffix, Pkg: types.LocalPkg}
	n := ir.NewNameAt(parent.N.Pos(), s)
	s.Def = n
	ir.AsNode(s.Def).Name().SetUsed(true)
	n.SetType(t)
	n.Class = ir.PAUTO
	n.SetEsc(ir.EscNever)
	n.Curfn = e.curfn
	e.curfn.Dcl = append(e.curfn.Dcl, n)
	types.CalcSize(t)
	return ssa.LocalSlot{N: n, Type: t, Off: 0, SplitOf: parent, SplitOffset: offset}
}

func (e *ssafn) CanSSA(t *types.Type) bool {
	return TypeOK(t)
}

func (e *ssafn) Line(pos src.XPos) string {
	return base.FmtPos(pos)
}

// Log logs a message from the compiler.
func (e *ssafn) Logf(msg string, args ...interface{}) {
	if e.log {
		fmt.Printf(msg, args...)
	}
}

func (e *ssafn) Log() bool {
	return e.log
}

// Fatal reports a compiler error and exits.
func (e *ssafn) Fatalf(pos src.XPos, msg string, args ...interface{}) {
	base.Pos = pos
	nargs := append([]interface{}{ir.FuncName(e.curfn)}, args...)
	base.Fatalf("'%s': "+msg, nargs...)
}

// Warnl reports a "warning", which is usually flag-triggered
// logging output for the benefit of tests.
func (e *ssafn) Warnl(pos src.XPos, fmt_ string, args ...interface{}) {
	base.WarnfAt(pos, fmt_, args...)
}

func (e *ssafn) Debug_checknil() bool {
	return base.Debug.Nil != 0
}

func (e *ssafn) UseWriteBarrier() bool {
	return base.Flag.WB
}

func (e *ssafn) Syslook(name string) *obj.LSym {
	switch name {
	case "goschedguarded":
		return ir.Syms.Goschedguarded
	case "writeBarrier":
		return ir.Syms.WriteBarrier
	case "gcWriteBarrier":
		return ir.Syms.GCWriteBarrier
	case "typedmemmove":
		return ir.Syms.Typedmemmove
	case "typedmemclr":
		return ir.Syms.Typedmemclr
	}
	e.Fatalf(src.NoXPos, "unknown Syslook func %v", name)
	return nil
}

func (e *ssafn) SetWBPos(pos src.XPos) {
	e.curfn.SetWBPos(pos)
}

func (e *ssafn) MyImportPath() string {
	return base.Ctxt.Pkgpath
}

func clobberBase(n ir.Node) ir.Node {
	if n.Op() == ir.ODOT {
		n := n.(*ir.SelectorExpr)
		if n.X.Type().NumFields() == 1 {
			return clobberBase(n.X)
		}
	}
	if n.Op() == ir.OINDEX {
		n := n.(*ir.IndexExpr)
		if n.X.Type().IsArray() && n.X.Type().NumElem() == 1 {
			return clobberBase(n.X)
		}
	}
	return n
}

// callTargetLSym returns the correct LSym to call 'callee' using its ABI.
func callTargetLSym(callee *ir.Name) *obj.LSym {
	if callee.Func == nil {
		// TODO(austin): This happens in a few cases of
		// compiler-generated functions. These are all
		// ABIInternal. It would be better if callee.Func was
		// never nil and we didn't need this case.
		return callee.Linksym()
	}

	return callee.LinksymABI(callee.Func.ABI)
}

func min8(a, b int8) int8 {
	if a < b {
		return a
	}
	return b
}

func max8(a, b int8) int8 {
	if a > b {
		return a
	}
	return b
}

// deferstruct makes a runtime._defer structure.
func deferstruct() *types.Type {
	makefield := func(name string, typ *types.Type) *types.Field {
		// Unlike the global makefield function, this one needs to set Pkg
		// because these types might be compared (in SSA CSE sorting).
		// TODO: unify this makefield and the global one above.
		sym := &types.Sym{Name: name, Pkg: types.LocalPkg}
		return types.NewField(src.NoXPos, sym, typ)
	}
	// These fields must match the ones in runtime/runtime2.go:_defer and
	// (*state).call above.
	fields := []*types.Field{
		makefield("started", types.Types[types.TBOOL]),
		makefield("heap", types.Types[types.TBOOL]),
		makefield("openDefer", types.Types[types.TBOOL]),
		makefield("sp", types.Types[types.TUINTPTR]),
		makefield("pc", types.Types[types.TUINTPTR]),
		// Note: the types here don't really matter. Defer structures
		// are always scanned explicitly during stack copying and GC,
		// so we make them uintptr type even though they are real pointers.
		makefield("fn", types.Types[types.TUINTPTR]),
		makefield("_panic", types.Types[types.TUINTPTR]),
		makefield("link", types.Types[types.TUINTPTR]),
		makefield("fd", types.Types[types.TUINTPTR]),
		makefield("varp", types.Types[types.TUINTPTR]),
		makefield("framepc", types.Types[types.TUINTPTR]),
	}

	// build struct holding the above fields
	s := types.NewStruct(types.NoPkg, fields)
	s.SetNoalg(true)
	types.CalcStructSize(s)
	return s
}

// SlotAddr uses LocalSlot information to initialize an obj.Addr
// The resulting addr is used in a non-standard context -- in the prologue
// of a function, before the frame has been constructed, so the standard
// addressing for the parameters will be wrong.
func SpillSlotAddr(spill ssa.Spill, baseReg int16, extraOffset int64) obj.Addr {
	return obj.Addr{
		Name:   obj.NAME_NONE,
		Type:   obj.TYPE_MEM,
		Reg:    baseReg,
		Offset: spill.Offset + extraOffset,
	}
}

var (
	BoundsCheckFunc [ssa.BoundsKindCount]*obj.LSym
	ExtendCheckFunc [ssa.BoundsKindCount]*obj.LSym
)

// GCWriteBarrierReg maps from registers to gcWriteBarrier implementation LSyms.
var GCWriteBarrierReg map[int16]*obj.LSym<|MERGE_RESOLUTION|>--- conflicted
+++ resolved
@@ -4911,43 +4911,11 @@
 		s.store(closure.Type,
 			s.newValue1I(ssa.OpOffPtr, closure.Type.PtrTo(), t.FieldOff(5), addr),
 			closure)
-<<<<<<< HEAD
 		// 6: panic, set in deferprocStack
 		// 7: link, set in deferprocStack
 		// 8: fd
 		// 9: varp
 		// 10: framepc
-=======
-		// 7: panic, set in deferprocStack
-		// 8: link, set in deferprocStack
-		// 9: framepc
-		// 10: varp
-		// 11: fd
-
-		// Then, store all the arguments of the defer call.
-		ft := fn.Type()
-		off := t.FieldOff(12) // TODO register args: be sure this isn't a hardcoded param stack offset.
-		args := n.Args
-		i0 := 0
-
-		// Set receiver (for interface calls). Always a pointer.
-		if rcvr != nil {
-			p := s.newValue1I(ssa.OpOffPtr, ft.Recv().Type.PtrTo(), off, addr)
-			s.store(types.Types[types.TUINTPTR], p, rcvr)
-			i0 = 1
-		}
-		// Set receiver (for method calls).
-		if n.Op() == ir.OCALLMETH {
-			base.Fatalf("OCALLMETH missed by walkCall")
-		}
-		// Set other args.
-		// This code is only used when RegabiDefer is not enabled, and arguments are always
-		// passed on stack.
-		for i, f := range ft.Params().Fields().Slice() {
-			s.storeArgWithBase(args[0], f.Type, addr, off+params.InParam(i+i0).FrameOffset(params))
-			args = args[1:]
-		}
->>>>>>> ecaa6816
 
 		// Call runtime.deferprocStack with pointer to _defer record.
 		ACArgs = append(ACArgs, types.Types[types.TUINTPTR])
@@ -4955,16 +4923,7 @@
 		callArgs = append(callArgs, addr, s.mem())
 		call = s.newValue0A(ssa.OpStaticLECall, aux.LateExpansionResultType(), aux)
 		call.AddArgs(callArgs...)
-<<<<<<< HEAD
 		call.AuxInt = int64(types.PtrSize) // deferprocStack takes a *_defer arg
-=======
-		if stksize < int64(types.PtrSize) {
-			// We need room for both the call to deferprocStack and the call to
-			// the deferred function.
-			stksize = int64(types.PtrSize)
-		}
-		call.AuxInt = stksize
->>>>>>> ecaa6816
 	} else {
 		// Store arguments to stack, including defer/go arguments and receiver for method calls.
 		// These are written in SP-offset order.
