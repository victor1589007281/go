--- conflicted
+++ resolved
@@ -129,11 +129,7 @@
 	o(0xc3)
 }
 
-<<<<<<< HEAD
-func adddynrel2(target *ld.Target, ldr *loader.Loader, syms *ld.ArchSyms, s loader.Sym, r *loader.Reloc2, rIdx int) bool {
-=======
 func adddynrel2(target *ld.Target, ldr *loader.Loader, syms *ld.ArchSyms, s loader.Sym, r loader.Reloc2, rIdx int) bool {
->>>>>>> 1667b357
 	targ := r.Sym()
 	var targType sym.SymKind
 	if targ != 0 {
@@ -180,17 +176,10 @@
 		if targType != sym.SDYNIMPORT {
 			// have symbol
 			sData := ldr.Data(s)
-<<<<<<< HEAD
 
 			if r.Off() >= 2 && sData[r.Off()-2] == 0x8b {
 				su.MakeWritable()
 
-=======
-
-			if r.Off() >= 2 && sData[r.Off()-2] == 0x8b {
-				su.MakeWritable()
-
->>>>>>> 1667b357
 				// turn MOVL of GOT entry into LEAL of symbol address, relative to GOT.
 				writeableData := su.Data()
 				writeableData[r.Off()-2] = 0x8d
@@ -292,11 +281,7 @@
 
 	// Reread the reloc to incorporate any changes in type above.
 	relocs := ldr.Relocs(s)
-<<<<<<< HEAD
-	*r = relocs.At2(rIdx)
-=======
 	r = relocs.At2(rIdx)
->>>>>>> 1667b357
 
 	switch r.Type() {
 	case objabi.R_CALL,
